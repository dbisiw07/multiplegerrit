/*
 *  The MIT License
 *
 *  Copyright 2010 Sony Ericsson Mobile Communications. All rights reserved.
 *  Copyright 2012 Sony Mobile Communications AB. All rights reserved.
 *
 *  Permission is hereby granted, free of charge, to any person obtaining a copy
 *  of this software and associated documentation files (the "Software"), to deal
 *  in the Software without restriction, including without limitation the rights
 *  to use, copy, modify, merge, publish, distribute, sublicense, and/or sell
 *  copies of the Software, and to permit persons to whom the Software is
 *  furnished to do so, subject to the following conditions:
 *
 *  The above copyright notice and this permission notice shall be included in
 *  all copies or substantial portions of the Software.
 *
 *  THE SOFTWARE IS PROVIDED "AS IS", WITHOUT WARRANTY OF ANY KIND, EXPRESS OR
 *  IMPLIED, INCLUDING BUT NOT LIMITED TO THE WARRANTIES OF MERCHANTABILITY,
 *  FITNESS FOR A PARTICULAR PURPOSE AND NONINFRINGEMENT. IN NO EVENT SHALL THE
 *  AUTHORS OR COPYRIGHT HOLDERS BE LIABLE FOR ANY CLAIM, DAMAGES OR OTHER
 *  LIABILITY, WHETHER IN AN ACTION OF CONTRACT, TORT OR OTHERWISE, ARISING FROM,
 *  OUT OF OR IN CONNECTION WITH THE SOFTWARE OR THE USE OR OTHER DEALINGS IN
 *  THE SOFTWARE.
 */
package com.sonyericsson.hudson.plugins.gerrit.trigger.mock;

import com.sonyericsson.hudson.plugins.gerrit.gerritevents.dto.attr.Account;
import com.sonyericsson.hudson.plugins.gerrit.gerritevents.dto.attr.Approval;
import com.sonyericsson.hudson.plugins.gerrit.gerritevents.dto.attr.Change;
import com.sonyericsson.hudson.plugins.gerrit.gerritevents.dto.attr.PatchSet;
import com.sonyericsson.hudson.plugins.gerrit.gerritevents.dto.attr.Provider;
import com.sonyericsson.hudson.plugins.gerrit.gerritevents.dto.events.ChangeAbandoned;
import com.sonyericsson.hudson.plugins.gerrit.gerritevents.dto.events.ChangeMerged;
import com.sonyericsson.hudson.plugins.gerrit.gerritevents.dto.events.ChangeRestored;
import com.sonyericsson.hudson.plugins.gerrit.gerritevents.dto.events.CommentAdded;
import com.sonyericsson.hudson.plugins.gerrit.gerritevents.dto.events.DraftPublished;
import com.sonyericsson.hudson.plugins.gerrit.gerritevents.dto.events.ManualPatchsetCreated;
import com.sonyericsson.hudson.plugins.gerrit.gerritevents.dto.events.PatchsetCreated;
import com.sonyericsson.hudson.plugins.gerrit.trigger.VerdictCategory;
import com.sonyericsson.hudson.plugins.gerrit.trigger.gerritnotifier.ToGerritRunListener;
import com.sonyericsson.hudson.plugins.gerrit.trigger.gerritnotifier.model.BuildMemory.MemoryImprint;
import com.sonyericsson.hudson.plugins.gerrit.trigger.gerritnotifier.model.BuildsStartedStats;
import com.sonyericsson.hudson.plugins.gerrit.trigger.hudsontrigger.GerritCause;
import com.sonyericsson.hudson.plugins.gerrit.trigger.hudsontrigger.GerritTrigger;
import com.sonyericsson.hudson.plugins.gerrit.trigger.hudsontrigger.data.SkipVote;
import com.sonyericsson.hudson.plugins.gerrit.trigger.hudsontrigger.events.PluginGerritEvent;
import com.sonyericsson.hudson.plugins.gerrit.trigger.hudsontrigger.events.PluginPatchsetCreatedEvent;
import com.sonyericsson.hudson.plugins.gerrit.trigger.utils.StringUtil;
import hudson.EnvVars;
import hudson.model.AbstractBuild;
import hudson.model.AbstractProject;
import hudson.model.Cause;
import hudson.model.CauseAction;
import hudson.model.Result;
import hudson.model.TaskListener;

import net.sf.json.JSONObject;

import java.io.IOException;
import java.util.Collections;
import java.util.LinkedList;
import java.util.List;

import static org.mockito.Mockito.when;
import static org.mockito.Mockito.mock;
import static org.mockito.Mockito.spy;
import static org.mockito.Mockito.doReturn;

import static com.sonyericsson.hudson.plugins.gerrit.gerritevents.dto.GerritEventKeys.BRANCH;
import static com.sonyericsson.hudson.plugins.gerrit.gerritevents.dto.GerritEventKeys.CHANGE;
import static com.sonyericsson.hudson.plugins.gerrit.gerritevents.dto.GerritEventKeys.EMAIL;
import static com.sonyericsson.hudson.plugins.gerrit.gerritevents.dto.GerritEventKeys.ID;
import static com.sonyericsson.hudson.plugins.gerrit.gerritevents.dto.GerritEventKeys.NAME;
import static com.sonyericsson.hudson.plugins.gerrit.gerritevents.dto.GerritEventKeys.NUMBER;
import static com.sonyericsson.hudson.plugins.gerrit.gerritevents.dto.GerritEventKeys.OWNER;
import static com.sonyericsson.hudson.plugins.gerrit.gerritevents.dto.GerritEventKeys.PATCH_SET;
import static com.sonyericsson.hudson.plugins.gerrit.gerritevents.dto.GerritEventKeys.PROJECT;
import static com.sonyericsson.hudson.plugins.gerrit.gerritevents.dto.GerritEventKeys.REF;
import static com.sonyericsson.hudson.plugins.gerrit.gerritevents.dto.GerritEventKeys.REVISION;
import static com.sonyericsson.hudson.plugins.gerrit.gerritevents.dto.GerritEventKeys.SUBJECT;
import static com.sonyericsson.hudson.plugins.gerrit.gerritevents.dto.GerritEventKeys.UPLOADER;
import static com.sonyericsson.hudson.plugins.gerrit.gerritevents.dto.GerritEventKeys.URL;


/**
 * Utility class for standard data during testing.
 * @author Robert Sandell &lt;robert.sandell@sonyericsson.com&gt;
 */
public final class Setup {

    /**
     * Utility class.
     */
    private Setup() {

    }

    /**
     * Gives you a Config mock.
     * @return MockGerritHudsonTriggerConfig mock.
     */
    public static MockGerritHudsonTriggerConfig createConfig() {
        return new MockGerritHudsonTriggerConfig();
    }

    /**
     * Gives you a PatchsetCreated mock.
     * @return PatchsetCreated mock.
     */
    public static PatchsetCreated createPatchsetCreated() {
        PatchsetCreated event = new PatchsetCreated();
        Change change = new Change();
        change.setBranch("branch");
        change.setId("Iddaaddaa123456789");
        change.setNumber("1000");
        Account account = new Account();
        account.setEmail("email@domain.com");
        account.setName("Name");
        change.setOwner(account);
        change.setProject("project");
        change.setSubject("subject");
        change.setUrl("http://gerrit/1000");
        event.setChange(change);
        PatchSet patch = new PatchSet();
        patch.setNumber("1");
        patch.setRevision("9999");
        event.setPatchset(patch);
        event.setProvider(new Provider("gerrit", "gerrit", "29418", "ssh", "http://gerrit/", "1"));
        return event;
    }

    /**
     * Create a new patchset created event with the given data.
     *
     * @param owner owner of the change
     * @param uploader uploader of the patchset
     * @param account account that caused event
     * @return a new PatchsetCreated event.
     */
    public static PatchsetCreated createPatchsetCreatedWithAccounts(Account owner, Account uploader, Account account)
    {
        PatchsetCreated event = createPatchsetCreated();
        event.getChange().setOwner(owner);
        event.getPatchSet().setUploader(uploader);
        event.setAccount(account);

        return event;
    }

    /**
     * Gives you a DraftPublished mock.
     * @return DraftPublished mock.
     */
    public static DraftPublished createDraftPublished() {
        DraftPublished event = new DraftPublished();
        Change change = new Change();
        change.setBranch("branch");
        change.setId("Iddaaddaa123456789");
        change.setNumber("1000");
        Account account = new Account();
        account.setEmail("email@domain.com");
        account.setName("Name");
        change.setOwner(account);
        change.setProject("project");
        change.setSubject("subject");
        change.setUrl("http://gerrit/1000");
        event.setChange(change);
        PatchSet patch = new PatchSet();
        patch.setNumber("1");
        patch.setRevision("9999");
        event.setPatchset(patch);
        return event;
    }

    /**
     * Gives you a ChangeAbandoned mock.
     * @return ChangeAbandoned mock.
     */
    public static ChangeAbandoned createChangeAbandoned() {
        ChangeAbandoned event = new ChangeAbandoned();
        Change change = new Change();
        change.setBranch("branch");
        change.setId("Iddaaddaa123456789");
        change.setNumber("1000");
        Account account = new Account("Name", "email@domain.com");
        change.setOwner(account);
        change.setProject("project");
        change.setSubject("subject");
        change.setUrl("http://gerrit/1000");
        event.setChange(change);
        PatchSet patch = new PatchSet();
        patch.setNumber("1");
        patch.setRevision("9999");
        event.setPatchset(patch);
        Account abandoner = new Account("Name1", "email@domain1.com");
        event.setAbandoner(abandoner);
        return event;
    }

    /**
     * Gives you a ChangeMerged mock.
     * @return ChangeMerged mock.
     */
    public static ChangeMerged createChangeMerged() {
        ChangeMerged event = new ChangeMerged();
        Change change = new Change();
        change.setBranch("branch");
        change.setId("Iddaaddaa123456789");
        change.setNumber("1000");
        Account account = new Account();
        account.setEmail("email@domain.com");
        account.setName("Name");
        change.setOwner(account);
        change.setProject("project");
        change.setSubject("subject");
        change.setUrl("http://gerrit/1000");
        event.setChange(change);
        PatchSet patch = new PatchSet();
        patch.setNumber("1");
        patch.setRevision("9999");
        event.setPatchset(patch);
        return event;
    }

    /**
     * Gives you a ChangeRestored mock.
     * @return ChangeRestored mock.
     */
    public static ChangeRestored createChangeRestored() {
        ChangeRestored event = new ChangeRestored();
        Change change = new Change();
        change.setBranch("branch");
        change.setId("Iddaaddaa123456789");
        change.setNumber("1000");
        Account account = new Account("Name", "email@domain.com");
        change.setOwner(account);
        change.setProject("project");
        change.setSubject("subject");
        change.setUrl("http://gerrit/1000");
        event.setChange(change);
        PatchSet patch = new PatchSet();
        patch.setNumber("1");
        patch.setRevision("9999");
        event.setPatchset(patch);
        Account restorer = new Account("Name1", "email@domain1.com");
        event.setRestorer(restorer);
        return event;
    }

    /**
     * Gives you a CommentAdded mock.
     * @return CommentAdded mock.
     */
    public static CommentAdded createCommentAdded() {
        CommentAdded event = new CommentAdded();
        Change change = new Change();
        change.setBranch("branch");
        change.setId("Iddaaddaa123456789");
        change.setNumber("1000");
        Account account = new Account();
        account.setEmail("email@domain.com");
        account.setName("Name");
        change.setOwner(account);
        change.setProject("project");
        change.setSubject("subject");
        change.setUrl("http://gerrit/1000");
        event.setChange(change);
        PatchSet patch = new PatchSet();
        patch.setNumber("1");
        patch.setRevision("9999");
        event.setPatchset(patch);
        List<Approval> approvals = new LinkedList<Approval>();
        Approval approval = new Approval();
        approval.setType("CRVW");
        approval.setValue("1");
        approvals.add(approval);
        event.setApprovals(approvals);
        return event;
    }

    /**
     * Gives you a PatchsetCreated mock as a JSON object.
     * @return PatchsetCreated mock.
     * @see #createPatchsetCreated()
     */
    public static JSONObject createPatchsetCreatedJson() {
        JSONObject event = new JSONObject();
        JSONObject change = new JSONObject();
        JSONObject account = new JSONObject();
        account.put(NAME, "Name");
        account.put(EMAIL, "email@domain.com");

        change.put(PROJECT, "project");
        change.put(BRANCH, "branch");
        change.put(ID, "Iddaaddaa123456789");
        change.put(NUMBER, "1000");
        change.put(SUBJECT, "subject");
        change.put(URL, "http://gerrit/1000");
        change.put(OWNER, account);

        event.put(CHANGE, change);

        JSONObject patchSet = new JSONObject();
        patchSet.put(NUMBER, "1");
        patchSet.put(REVISION, "9999");
        patchSet.put(REF, "refs/changes/1000/1");
        patchSet.put(UPLOADER, account);

        event.put(PATCH_SET, patchSet);
        event.put(UPLOADER, account);
        return event;
    }

    /**
     * Gives you a ManualPatchsetCreated mock.
     * @return PatchsetCreated mock.
     */
    public static ManualPatchsetCreated createManualPatchsetCreated() {
        ManualPatchsetCreated event = new ManualPatchsetCreated();
        Change change = new Change();
        change.setBranch("branch");
        change.setId("Iddaaddaa123456789");
        change.setNumber("1000");
        Account account = new Account();
        account.setEmail("email@domain.com");
        account.setName("Name");
        change.setOwner(account);
        change.setProject("project");
        change.setSubject("subject");
        change.setUrl("http://gerrit/1000");
        event.setChange(change);
        PatchSet patch = new PatchSet();
        patch.setNumber("1");
        patch.setRevision("9999");
        event.setPatchset(patch);
        event.setUserName("Bobby");
        return event;
    }

    /**
     * Gives you a BuildsStartedStats mock object for the given event.
     * @param event the event.
     * @return BuildsStartedStats mock.
     */
    public static BuildsStartedStats createBuildStartedStats(PatchsetCreated event) {
        //CS IGNORE MagicNumber FOR NEXT 2 LINES. REASON: mock.
        return new BuildsStartedStats(event, 3, 1);
    }

    /**
     * EnvVars mock.
     * @return EnvVars mock
     */
    public static EnvVars createEnvVars() {
        EnvVars env = new EnvVars();
        env.put("BRANCH", "branch");
        env.put("CHANGE", "1000");
        env.put("PATCHSET", "1");
        env.put("REFSPEC", StringUtil.REFSPEC_PREFIX + "00/1000/1");
        env.put("CHANGE_URL", "http://gerrit/1000");
        return env;
    }

    /**
     * GerritTrigger mock for build.
     * @param build The build
     * @return GerritTrigger mock
     */
    public static GerritTrigger createGerritTrigger(AbstractBuild build) {
        GerritTrigger trigger = mock(GerritTrigger.class);
        AbstractProject project = build.getProject();
        doReturn(trigger).when(project).getTrigger(GerritTrigger.class);
        return trigger;
    }

    /**
     * Create a new default trigger object.
     *
     * @param project if not null, start the trigger with the given project.
     * @return a new GerritTrigger object.
     */
    public static GerritTrigger createDefaultTrigger(AbstractProject project) {
        PluginPatchsetCreatedEvent pluginEvent = new PluginPatchsetCreatedEvent();
        List<PluginGerritEvent> triggerOnEvents = new LinkedList<PluginGerritEvent>();
        triggerOnEvents.add(pluginEvent);

        GerritTrigger trigger = new GerritTrigger(null, null, 0, 0, 0, 0, 0, 0, 0, 0, 0, 0,
<<<<<<< HEAD
                true, true, false, "", "", "", "", "", "", null, null, triggerOnEvents, false, "");
=======
                true, true, false, "", "", "", "", "", null, null, triggerOnEvents, false, false, "");
>>>>>>> f53092c1

        if (project != null) {
            trigger.start(project, true);
            try {
                project.addTrigger(trigger);
            } catch (IOException e) {
                // for the sake of testing this should be ok
                throw new RuntimeException(e);
            }
        }

        return trigger;
    }

    /**
     * ToGerritRunListener mock for failure-message tests.
     *
     * @param build The build
     * @param event The event
     * @param filepath The filepath glob string
     * @return ToGerritRunListener mock (spy)
     */
    public static ToGerritRunListener createFailureMessageRunListener(final AbstractBuild build,
            final PatchsetCreated event, final String filepath) {
        GerritCause cause = new GerritCause(event, "server", false);
        when(build.getCause(GerritCause.class)).thenReturn(cause);
        CauseAction causeAction = mock(CauseAction.class);
        when(causeAction.getCauses()).thenReturn(Collections.<Cause>singletonList(cause));
        when(build.getAction(CauseAction.class)).thenReturn(causeAction);
        when(build.getResult()).thenReturn(Result.FAILURE);

        GerritTrigger trigger = Setup.createGerritTrigger(build);
        when(trigger.getBuildUnsuccessfulFilepath()).thenReturn(filepath);

        ToGerritRunListener toGerritRunListener = spy(new ToGerritRunListener());
        return toGerritRunListener;
    }

    /**
     * Gives a List of VerdictCategories containing Code Review.
     * @return the List.
     */
    public static List<VerdictCategory> createCodeReviewVerdictCategoryList() {
        VerdictCategory cat = new VerdictCategory("CRVW", "Code review");
        List<VerdictCategory> list = new LinkedList<VerdictCategory>();
        list.add(cat);
        return list;
    }

    /**
     * Create an MemoryImprint.Entry for the specific build and project.
     *
     * @param project the project
     * @param build the build
     * @return an entry.
     */
    public static MemoryImprint.Entry createImprintEntry(AbstractProject project, AbstractBuild build) {
        MemoryImprint.Entry entry = mock(MemoryImprint.Entry.class);
        when(entry.getBuild()).thenReturn(build);
        when(entry.getProject()).thenReturn(project);
        return entry;
    }

    /**
     * Create an MemoryImprint.Entry with a given trigger and a build that
     * returns the given result.
     *
     * @param trigger the trigger
     * @param result the result
     * @return an entry with the parameters.
     */
    public static MemoryImprint.Entry createAndSetupMemoryImprintEntry(GerritTrigger trigger, Result result) {
        AbstractProject project = mock(AbstractProject.class);
        when(project.getTrigger(GerritTrigger.class)).thenReturn(trigger);
        AbstractBuild build = mock(AbstractBuild.class);
        when(build.getResult()).thenReturn(result);
        return createImprintEntry(project, build);
    }

    /**
     * Create an MemoryImprint.Entry with a default trigger and a build that
     * returns the given result. The trigger will be configured to "skip" the result.
     *
     * @param result the build result
     * @param resultsCodeReviewVote what vote the job should cast for the build result.
     * @param resultsVerifiedVote what vote the job should cast for the build result.
     * @param shouldSkip if the result should be configured to be skipped or not.
     * @return an entry with the parameters.
     * @see #createAndSetupMemoryImprintEntry(GerritTrigger, hudson.model.Result)
     * @see com.sonyericsson.hudson.plugins.gerrit.trigger.hudsontrigger.GerritTrigger#getSkipVote()
     */
    public static MemoryImprint.Entry createAndSetupMemoryImprintEntry(Result result,
                                                                       int resultsCodeReviewVote,
                                                                       int resultsVerifiedVote,
                                                                       boolean shouldSkip) {
        GerritTrigger trigger = mock(GerritTrigger.class);
        SkipVote skipVote = null;
        if (result == Result.SUCCESS) {
            when(trigger.getGerritBuildSuccessfulCodeReviewValue()).thenReturn(resultsCodeReviewVote);
            when(trigger.getGerritBuildSuccessfulVerifiedValue()).thenReturn(resultsVerifiedVote);
            if (shouldSkip) {
                skipVote = new SkipVote(true, false, false, false);
            }
        } else if (result == Result.FAILURE) {
            when(trigger.getGerritBuildFailedCodeReviewValue()).thenReturn(resultsCodeReviewVote);
            when(trigger.getGerritBuildFailedVerifiedValue()).thenReturn(resultsVerifiedVote);
            if (shouldSkip) {
                skipVote = new SkipVote(false, true, false, false);
            }
        } else if (result == Result.UNSTABLE) {
            when(trigger.getGerritBuildUnstableCodeReviewValue()).thenReturn(resultsCodeReviewVote);
            when(trigger.getGerritBuildUnstableVerifiedValue()).thenReturn(resultsVerifiedVote);
            if (shouldSkip) {
                skipVote = new SkipVote(false, false, true, false);
            }
        } else if (result == Result.NOT_BUILT) {
            when(trigger.getGerritBuildSuccessfulCodeReviewValue()).thenReturn(1);
            when(trigger.getGerritBuildSuccessfulCodeReviewValue()).thenReturn(1);
            if (shouldSkip) {
                skipVote = new SkipVote(false, false, false, true);
            }
        } else {
            throw new IllegalArgumentException("Unsupported build result setup: " + result);
        }
        if (!shouldSkip) {
            skipVote = new SkipVote(false, false, false, false);
        }
        when(trigger.getSkipVote()).thenReturn(skipVote);
        return Setup.createAndSetupMemoryImprintEntry(trigger, result);
    }

    /**
     * Create a mocked build that has the url 'test/' and the given project and
     * env-vars. TaskListener is needed to stub out AbstractBuild.getEnvironment.
     *
     * @param project the project.
     * @param taskListener the taskListener to stub out AbstractBuild.getEnvironment.
     * @param env the env vars.
     * @return a mocked build.
     * @throws java.io.IOException if so.
     * @throws InterruptedException if so.
     */
    public static AbstractBuild createBuild(AbstractProject project, TaskListener taskListener, EnvVars env)
            throws IOException, InterruptedException {
        AbstractBuild build = mock(AbstractBuild.class);
        when(build.getUrl()).thenReturn("test/");
        when(build.getProject()).thenReturn(project);
        when(build.getEnvironment(taskListener)).thenReturn(env);
        return build;
    }
}<|MERGE_RESOLUTION|>--- conflicted
+++ resolved
@@ -385,11 +385,7 @@
         triggerOnEvents.add(pluginEvent);
 
         GerritTrigger trigger = new GerritTrigger(null, null, 0, 0, 0, 0, 0, 0, 0, 0, 0, 0,
-<<<<<<< HEAD
-                true, true, false, "", "", "", "", "", "", null, null, triggerOnEvents, false, "");
-=======
-                true, true, false, "", "", "", "", "", null, null, triggerOnEvents, false, false, "");
->>>>>>> f53092c1
+                true, true, false, "", "", "", "", "", "", null, null, triggerOnEvents, false, false, "");
 
         if (project != null) {
             trigger.start(project, true);
