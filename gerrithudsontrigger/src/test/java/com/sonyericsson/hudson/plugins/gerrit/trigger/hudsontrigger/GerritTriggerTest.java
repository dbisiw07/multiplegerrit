--- conflicted
+++ resolved
@@ -162,12 +162,8 @@
         when(plugin.getConfig()).thenReturn(config);
         PowerMockito.when(PluginImpl.getInstance()).thenReturn(plugin);
         when(config.getBuildScheduleDelay()).thenReturn(20);
-<<<<<<< HEAD
-        GerritTrigger trigger = new GerritTrigger(null, 0, 0, 0, 0, 0, 0, 0, 0, true, true, true, false, false, false, "", "", "", "", "", "", null);
-=======
-        GerritTrigger trigger = new GerritTrigger(null, 0, 0, 0, 0, 0, 0, 0, 0, true, true, true, false, false,
+        GerritTrigger trigger = new GerritTrigger(null, 0, 0, 0, 0, 0, 0, 0, 0, true, true, true, false, false, false,
                 "", "", "", "", "", "", null);
->>>>>>> db800301
         trigger.start(project, true);
         PatchsetCreated event = Setup.createPatchsetCreated();
         GerritCause gerritCause = new GerritCause(event, true);
@@ -200,12 +196,8 @@
         when(plugin.getConfig()).thenReturn(config);
         PowerMockito.when(PluginImpl.getInstance()).thenReturn(plugin);
         when(config.getBuildScheduleDelay()).thenReturn(-20);
-<<<<<<< HEAD
-        GerritTrigger trigger = new GerritTrigger(null, 0, 0, 0, 0, 0, 0, 0, 0, true, true, true, false, false, false, "", "", "", "", "", "", null);
-=======
-        GerritTrigger trigger = new GerritTrigger(null, 0, 0, 0, 0, 0, 0, 0, 0, true, true, true, false, false,
+        GerritTrigger trigger = new GerritTrigger(null, 0, 0, 0, 0, 0, 0, 0, 0, true, true, true, false, false, false,
                 "", "", "", "", "", "", null);
->>>>>>> db800301
         trigger.start(project, true);
         PatchsetCreated event = Setup.createPatchsetCreated();
         GerritCause gerritCause = new GerritCause(event, true);
@@ -239,12 +231,8 @@
         when(plugin.getConfig()).thenReturn(config);
         PowerMockito.when(PluginImpl.getInstance()).thenReturn(plugin);
         when(config.getBuildScheduleDelay()).thenReturn(10000);
-<<<<<<< HEAD
-        GerritTrigger trigger = new GerritTrigger(null, 0, 0, 0, 0, 0, 0, 0, 0, true, true, true, false, false, false, "", "", "", "", "", "", null);
-=======
-        GerritTrigger trigger = new GerritTrigger(null, 0, 0, 0, 0, 0, 0, 0, 0, true, true, true, false, false,
+        GerritTrigger trigger = new GerritTrigger(null, 0, 0, 0, 0, 0, 0, 0, 0, true, true, true, false, false, false,
                 "", "", "", "", "", "", null);
->>>>>>> db800301
         trigger.start(project, true);
         PatchsetCreated event = Setup.createPatchsetCreated();
         GerritCause gerritCause = new GerritCause(event, true);
@@ -277,12 +265,8 @@
         when(parameters.getParameterDefinitions()).thenReturn(list);
         when(project.getProperty(ParametersDefinitionProperty.class)).thenReturn(parameters);
 
-<<<<<<< HEAD
-        GerritTrigger trigger = new GerritTrigger(null, 0, 0, 0, 0, 0, 0, 0, 0, true, true, true, false, false, false, "", "", "", "", "", "", null);
-=======
-        GerritTrigger trigger = new GerritTrigger(null, 0, 0, 0, 0, 0, 0, 0, 0, true, true, true, false, false,
+        GerritTrigger trigger = new GerritTrigger(null, 0, 0, 0, 0, 0, 0, 0, 0, true, true, true, false, false, false,
                 "", "", "", "", "", "", null);
->>>>>>> db800301
         trigger.start(project, true);
         PatchsetCreated event = Setup.createPatchsetCreated();
         GerritCause gerritCause = new GerritCause(event, true);
@@ -327,12 +311,8 @@
         when(parameters.getParameterDefinitions()).thenReturn(Collections.EMPTY_LIST);
         when(project.getProperty(ParametersDefinitionProperty.class)).thenReturn(parameters);
 
-<<<<<<< HEAD
-        GerritTrigger trigger = new GerritTrigger(null, 0, 0, 0, 0, 0, 0, 0, 0, true, true, true, false, false, false, "", "", "", "", "", "", null);
-=======
-        GerritTrigger trigger = new GerritTrigger(null, 0, 0, 0, 0, 0, 0, 0, 0, true, true, true, false, false,
+        GerritTrigger trigger = new GerritTrigger(null, 0, 0, 0, 0, 0, 0, 0, 0, true, true, true, false, false, false,
                 "", "", "", "", "", "", null);
->>>>>>> db800301
         trigger.start(project, true);
         PatchsetCreated event = Setup.createPatchsetCreated();
         GerritCause gerritCause = new GerritCause(event, true);
@@ -381,12 +361,8 @@
         Account owner = new Account("Bobby", "bobby@somewhere.com");
         Account uploader = new Account("Nisse", "nisse@acme.org");
 
-        GerritTrigger trigger = new GerritTrigger(null, 0, 0, 0, 0, 0, 0, 0, 0,
-<<<<<<< HEAD
-            true, false, true, false, false, false, "", "", "", "", "", "", null);
-=======
-                true, false, true, false, false, "", "", "", "", "", "", null);
->>>>>>> db800301
+        GerritTrigger trigger = new GerritTrigger(null, 0, 0, 0, 0, 0, 0, 0, 0, true, false, true, false, false, false,
+                        "", "", "", "", "", "", null);
         trigger.start(project, true);
         PatchsetCreated event = Setup.createPatchsetCreated();
         event.getChange().setOwner(owner);
@@ -437,12 +413,8 @@
         Account owner = new Account("Bobby", "bobby@somewhere.com");
         Account uploader = new Account("Nisse", "nisse@acme.org");
 
-        GerritTrigger trigger = new GerritTrigger(null, 0, 0, 0, 0, 0, 0, 0, 0,
-<<<<<<< HEAD
-	        true, false, true, false, false, false, "", "", "", "", "", "", null);
-=======
-                true, false, true, false, false, "", "", "", "", "", "", null);
->>>>>>> db800301
+        GerritTrigger trigger = new GerritTrigger(null, 0, 0, 0, 0, 0, 0, 0, 0, true, false, true, false, false, false,
+                        "", "", "", "", "", "", null);
         trigger.start(project, true);
         PatchsetCreated event = Setup.createPatchsetCreated();
         event.getChange().setOwner(owner);
@@ -493,12 +465,8 @@
         Account owner = new Account("Bobby", "bobby@somewhere.com");
         Account uploader = new Account("Nisse", "nisse@acme.org");
 
-        GerritTrigger trigger = new GerritTrigger(null, 0, 0, 0, 0, 0, 0, 0, 0,
-<<<<<<< HEAD
-    	        true, false, true, false, false, false, "", "", "", "", "", "", null);
-=======
-                true, false, true, false, false, "", "", "", "", "", "", null);
->>>>>>> db800301
+        GerritTrigger trigger = new GerritTrigger(null, 0, 0, 0, 0, 0, 0, 0, 0, true, false, true, false, false, false,
+                        "", "", "", "", "", "", null);
         trigger.start(project, true);
         PatchsetCreated event = Setup.createPatchsetCreated();
         event.getChange().setOwner(owner);
@@ -548,12 +516,8 @@
 
         Account owner = new Account("Bobby", "bobby@somewhere.com");
 
-        GerritTrigger trigger = new GerritTrigger(null, 0, 0, 0, 0, 0, 0, 0, 0,
-<<<<<<< HEAD
-	        true, false, true, false, false, false, "", "", "", "", "", "", null);
-=======
-                true, false, true, false, false, "", "", "", "", "", "", null);
->>>>>>> db800301
+        GerritTrigger trigger = new GerritTrigger(null, 0, 0, 0, 0, 0, 0, 0, 0, true, false, true, false, false, false,
+                        "", "", "", "", "", "", null);
         trigger.start(project, true);
         PatchsetCreated event = Setup.createPatchsetCreated();
         event.getChange().setOwner(owner);
@@ -605,11 +569,7 @@
         Account uploader = new Account("Bobby", null);
 
         GerritTrigger trigger = new GerritTrigger(null, 0, 0, 0, 0, 0, 0, 0, 0,
-<<<<<<< HEAD
 	        true, false, true, false, false, false, "", "", "", "", "", "", null);
-=======
-                true, false, true, false, false, "", "", "", "", "", "", null);
->>>>>>> db800301
         trigger.start(project, true);
         PatchsetCreated event = Setup.createPatchsetCreated();
         event.getChange().setOwner(owner);
@@ -666,11 +626,7 @@
         when(listener.isBuilding(project, event)).thenReturn(false);
 
         GerritTrigger trigger = new GerritTrigger(Collections.EMPTY_LIST,
-<<<<<<< HEAD
 	        0, 0, 0, 0, 0, 0, 0, 0, false, false, true, false, false, false, "", "", "", "", "", "", null);
-=======
-                0, 0, 0, 0, 0, 0, 0, 0, false, false, true, false, false, "", "", "", "", "", "", null);
->>>>>>> db800301
 
         TriggerContext context = new TriggerContext(build, event, Collections.EMPTY_LIST);
 
@@ -710,11 +666,7 @@
         when(listener.isBuilding(project, event)).thenReturn(false);
 
         GerritTrigger trigger = new GerritTrigger(Collections.EMPTY_LIST,
-<<<<<<< HEAD
 	        0, 0, 0, 0, 0, 0, 0, 0, true, true, true, false, false, false, "", "", "", "", "", "", null);
-=======
-                0, 0, 0, 0, 0, 0, 0, 0, true, true, true, false, false, "", "", "", "", "", "", null);
->>>>>>> db800301
 
         TriggerContext context = new TriggerContext(build, event, Collections.EMPTY_LIST);
 
@@ -757,19 +709,11 @@
         when(listener.isBuilding(event)).thenReturn(false);
 
         GerritTrigger thisTrigger = new GerritTrigger(Collections.EMPTY_LIST,
-<<<<<<< HEAD
 	        0, 0, 0, 0, 0, 0, 0, 0, false, false, true, false, false, false, "", "", "", "", "", "", null);
         doReturn(thisTrigger).when(thisProject).getTrigger(GerritTrigger.class);
 
         GerritTrigger otherTrigger = new GerritTrigger(Collections.EMPTY_LIST,
 	        0, 0, 0, 0, 0, 0, 0, 0, false, false, true, false, false, false, "", "", "", "", "", "", null);
-=======
-                0, 0, 0, 0, 0, 0, 0, 0, false, false, true, false, false, "", "", "", "", "", "", null);
-        doReturn(thisTrigger).when(thisProject).getTrigger(GerritTrigger.class);
-
-        GerritTrigger otherTrigger = new GerritTrigger(Collections.EMPTY_LIST,
-                0, 0, 0, 0, 0, 0, 0, 0, false, false, true, false, false, "", "", "", "", "", "", null);
->>>>>>> db800301
         AbstractProject otherProject = PowerMockito.mock(AbstractProject.class);
         when(otherProject.getFullDisplayName()).thenReturn("Other_MockedProject");
         when(otherProject.isBuildable()).thenReturn(true);
@@ -823,11 +767,7 @@
         doReturn(true).when(gP).isInteresting(any(String.class), any(String.class));
 
         GerritTrigger trigger = new GerritTrigger(Collections.nCopies(1, gP),
-<<<<<<< HEAD
 	        0, 0, 0, 0, 0, 0, 0, 0, false, false, true, false, false, false, "", "", "", "", "", "", null);
-=======
-                0, 0, 0, 0, 0, 0, 0, 0, false, false, true, false, false, "", "", "", "", "", "", null);
->>>>>>> db800301
         Whitebox.setInternalState(trigger, "myProject", project);
 
         PatchsetCreated event = Setup.createPatchsetCreated();
@@ -859,11 +799,7 @@
         when(project.isBuildable()).thenReturn(false);
 
         GerritTrigger trigger = new GerritTrigger(Collections.EMPTY_LIST,
-<<<<<<< HEAD
 	        0, 0, 0, 0, 0, 0, 0, 0, false, false, true, false, false, false, "", "", "", "", "", "", null);
-=======
-                0, 0, 0, 0, 0, 0, 0, 0, false, false, true, false, false, "", "", "", "", "", "", null);
->>>>>>> db800301
         Whitebox.setInternalState(trigger, "myProject", project);
 
         PatchsetCreated event = Setup.createPatchsetCreated();
@@ -892,11 +828,7 @@
         doReturn(false).when(gP).isInteresting(any(String.class), any(String.class));
 
         GerritTrigger trigger = new GerritTrigger(Collections.nCopies(1, gP),
-<<<<<<< HEAD
 	        0, 0, 0, 0, 0, 0, 0, 0, false, false, true, false, false, false, "", "", "", "", "", "", null);
-=======
-                0, 0, 0, 0, 0, 0, 0, 0, false, false, true, false, false, "", "", "", "", "", "", null);
->>>>>>> db800301
         Whitebox.setInternalState(trigger, "myProject", project);
 
         PatchsetCreated event = Setup.createPatchsetCreated();
@@ -926,11 +858,7 @@
         doReturn(true).when(gP).isInteresting(any(String.class), any(String.class));
 
         GerritTrigger trigger = new GerritTrigger(Collections.nCopies(1, gP),
-<<<<<<< HEAD
 	        0, 0, 0, 0, 0, 0, 0, 0, false, false, true, false, false, false, "", "", "", "", "", "", null);
-=======
-                0, 0, 0, 0, 0, 0, 0, 0, false, false, true, false, false, "", "", "", "", "", "", null);
->>>>>>> db800301
         Whitebox.setInternalState(trigger, "myProject", project);
 
         ManualPatchsetCreated event = Setup.createManualPatchsetCreated();
@@ -965,11 +893,7 @@
         doReturn(true).when(gP).isInteresting(any(String.class), any(String.class));
 
         GerritTrigger trigger = new GerritTrigger(Collections.nCopies(1, gP),
-<<<<<<< HEAD
 	        0, 0, 0, 0, 0, 0, 0, 0, true, true, true, false, false, false, "", "", "", "", "", "", null);
-=======
-                0, 0, 0, 0, 0, 0, 0, 0, true, true, true, false, false, "", "", "", "", "", "", null);
->>>>>>> db800301
         Whitebox.setInternalState(trigger, "myProject", project);
 
         PatchsetCreated event = Setup.createPatchsetCreated();
@@ -1005,11 +929,7 @@
         doReturn(true).when(gP).isInteresting(any(String.class), any(String.class));
 
         GerritTrigger trigger = new GerritTrigger(Collections.nCopies(1, gP),
-<<<<<<< HEAD
 	        0, 0, 0, 0, 0, 0, 0, 0, true, true, true, false, false, false, "", "", "", "", "", "", null);
-=======
-                0, 0, 0, 0, 0, 0, 0, 0, true, true, true, false, false, "", "", "", "", "", "", null);
->>>>>>> db800301
         Whitebox.setInternalState(trigger, "myProject", project);
 
         ManualPatchsetCreated event = Setup.createManualPatchsetCreated();
@@ -1077,12 +997,8 @@
 
         //prepare GerritTrigger object with the escapeQuotes setting is on.
         GerritTrigger triggerWithEscapeQuotesOn =
-<<<<<<< HEAD
-    	        new GerritTrigger(null, 0, 0, 0, 0, 0, 0, 0, 0, true, true, true, false, false, false, "", "", "", "", "", "", null);
-=======
-                new GerritTrigger(null, 0, 0, 0, 0, 0, 0, 0, 0, true, true, true, false, false,
+                new GerritTrigger(null, 0, 0, 0, 0, 0, 0, 0, 0, true, true, true, false, false, false,
                         "", "", "", "", "", "", null);
->>>>>>> db800301
 
         //the Trigger is creating parameters with escaped quote in "subject".
         ParametersAction paremetersAction =
@@ -1150,12 +1066,8 @@
 
         //prepare GerritTrigger object with the escapeQuotes setting is off.
         GerritTrigger triggerWithEscapeQuotesOff =
-<<<<<<< HEAD
-	        new GerritTrigger(null, 0, 0, 0, 0, 0, 0, 0, 0, true, false, true, false, false, false, "", "", "", "", "", "", null);
-=======
-                new GerritTrigger(null, 0, 0, 0, 0, 0, 0, 0, 0, true, false, true, false, false,
+                new GerritTrigger(null, 0, 0, 0, 0, 0, 0, 0, 0, true, false, true, false, false, false,
                         "", "", "", "", "", "", null);
->>>>>>> db800301
 
         //the Trigger is creating parameters with escaped quote in "subject"
         ParametersAction paremetersAction =
