/*
 *  The MIT License
 *
 *  Copyright 2011 Sony Ericsson Mobile Communications. All rights reserved.
 *
 *  Permission is hereby granted, free of charge, to any person obtaining a copy
 *  of this software and associated documentation files (the "Software"), to deal
 *  in the Software without restriction, including without limitation the rights
 *  to use, copy, modify, merge, publish, distribute, sublicense, and/or sell
 *  copies of the Software, and to permit persons to whom the Software is
 *  furnished to do so, subject to the following conditions:
 *
 *  The above copyright notice and this permission notice shall be included in
 *  all copies or substantial portions of the Software.
 *
 *  THE SOFTWARE IS PROVIDED "AS IS", WITHOUT WARRANTY OF ANY KIND, EXPRESS OR
 *  IMPLIED, INCLUDING BUT NOT LIMITED TO THE WARRANTIES OF MERCHANTABILITY,
 *  FITNESS FOR A PARTICULAR PURPOSE AND NONINFRINGEMENT. IN NO EVENT SHALL THE
 *  AUTHORS OR COPYRIGHT HOLDERS BE LIABLE FOR ANY CLAIM, DAMAGES OR OTHER
 *  LIABILITY, WHETHER IN AN ACTION OF CONTRACT, TORT OR OTHERWISE, ARISING FROM,
 *  OUT OF OR IN CONNECTION WITH THE SOFTWARE OR THE USE OR OTHER DEALINGS IN
 *  THE SOFTWARE.
 */
package com.sonyericsson.hudson.plugins.gerrit.trigger.hudsontrigger;

import com.sonyericsson.hudson.plugins.gerrit.gerritevents.dto.attr.Account;
import com.sonyericsson.hudson.plugins.gerrit.gerritevents.dto.events.GerritTriggeredEvent;
import com.sonyericsson.hudson.plugins.gerrit.trigger.PluginImpl;
import com.sonyericsson.hudson.plugins.gerrit.trigger.utils.StringUtil;
import hudson.model.ParameterValue;
import hudson.model.StringParameterValue;

import java.util.List;

/**
 * The parameters to add to a build.
 *
 * @author Robert Sandell &lt;robert.sandell@sonyericsson.com&gt;
 */
public enum GerritTriggerParameters {
    /**
     * Parameter name for the commit subject (commit message's 1st line).
     */
    GERRIT_CHANGE_SUBJECT,
    /**
     * Parameter name for the branch.
     */
    GERRIT_BRANCH,
    /**
     * Parameter name for the change-id.
     */
    GERRIT_CHANGE_ID,
    /**
     * Parameter name for the change number.
     */
    GERRIT_CHANGE_NUMBER,
    /**
     * Parameter name for the URL to the change.
     */
    GERRIT_CHANGE_URL,
    /**
     * Parameter name for the patch set number.
     */
    GERRIT_PATCHSET_NUMBER,
    /**
     * Parameter name for the patch set revision.
     */
    GERRIT_PATCHSET_REVISION,
    /**
     * Parameter name for the Gerrit project name.
     */
    GERRIT_PROJECT,
    /**
     * Parameter name for the refspec.
     */
    GERRIT_REFSPEC,
    /**
     * The name and email of the owner of the change.
     */
    GERRIT_CHANGE_OWNER,
    /**
     * The name of the owner of the change.
     */
    GERRIT_CHANGE_OWNER_NAME,
    /**
     * The email of the owner of the change.
     */
    GERRIT_CHANGE_OWNER_EMAIL,
    /**
     * The name and email of the uploader of the patch-set.
     */
    GERRIT_PATCHSET_UPLOADER,
    /**
     * The name of the uploader of the patch-set.
     */
    GERRIT_PATCHSET_UPLOADER_NAME,
    /**
     * The email of the uploader of the patch-set.
     */
<<<<<<< HEAD
    GERRIT_PATCHSET_UPLOADER_EMAIL, 
    /**
     * The refname in a ref-updated event.
     */
    GERRIT_REFNAME, 
    /**
     * The old revision in a ref-updated event.
     */
    GERRIT_OLDREV, 
    /**
     * The new revision in a ref-updated event.
     */
    GERRIT_NEWREV, 
    /**
     * The submitter in a ref-updated event.
     */
    GERRIT_SUBMITTER, 
    /**
     * The name of the submitter in a ref-updated event.
     */
    GERRIT_SUBMITTER_NAME, 
    /**
     * The email of the submitter in a ref-updated event.
     */
    GERRIT_SUBMITTER_EMAIL;
=======
    GERRIT_PATCHSET_UPLOADER_EMAIL,
    /**
     * The name and email of the person who triggered the event.
     */
    GERRIT_EVENT_ACCOUNT,
    /**
     * The name of the person who triggered the event.
     */
    GERRIT_EVENT_ACCOUNT_NAME,
    /**
     * The email of the person who triggered the event.
     */
    GERRIT_EVENT_ACCOUNT_EMAIL,
    /**
     * A hashcode of the gerrit event object, to make sure every set of parameters
     * is unique (allowing jenkins to queue duplicate builds).
     */
    GERRIT_EVENT_HASH;
>>>>>>> db800301

    /**
     * Creates a {@link hudson.model.StringParameterValue} and adds it to the provided list.
     * If the parameter with the same name already exists in the list it will be replaced by the new parameter,
     * but its description will be used, unless the parameter type is something else than a StringParameterValue.
     *
     * @param parameters   the list of existing parameters.
     * @param value        the value.
     * @param escapeQuotes if quote characters should be escaped.
     */
    public void setOrCreateStringParameterValue(List<ParameterValue> parameters, String value, boolean escapeQuotes) {
        ParameterValue parameter = null;
        for (ParameterValue p : parameters) {
            if (p.getName().toUpperCase().equals(this.name())) {
                parameter = p;
                break;
            }
        }
        String description = null;
        if (parameter != null) {
            if (parameter instanceof StringParameterValue) {
                //Perhaps it is manually added to remind the user of what it is for.
                description = parameter.getDescription();
            }
            parameters.remove(parameter);
        }
        String stringValue;
        if (escapeQuotes) {
            stringValue = StringUtil.escapeQuotes(value);
        } else {
            stringValue = value;
        }
        if (stringValue == null) {
            stringValue = "";
        }
        parameter = new StringParameterValue(this.name(), stringValue, description);
        parameters.add(parameter);
    }

    /**
     * Adds or sets all the Gerrit-parameter values to the provided list.
     * @param event the event.
     * @param parameters the default parameters
     * @param escapeQuotes if quotes should be escaped or not.
     * @see #setOrCreateStringParameterValue(java.util.List, String, boolean)
     */
    public static void setOrCreateParameters(GerritTriggeredEvent event, List<ParameterValue> parameters,
<<<<<<< HEAD
                                             boolean escapeQuotes) {
    	if (event.getChange() != null) {
    		GERRIT_BRANCH.setOrCreateStringParameterValue(
    				parameters, event.getChange().getBranch(), escapeQuotes);
    		GERRIT_CHANGE_NUMBER.setOrCreateStringParameterValue(
    				parameters, event.getChange().getNumber(), escapeQuotes);
    		GERRIT_CHANGE_ID.setOrCreateStringParameterValue(
    				parameters, event.getChange().getId(), escapeQuotes);
    		GERRIT_PATCHSET_NUMBER.setOrCreateStringParameterValue(
    				parameters, event.getPatchSet().getNumber(), escapeQuotes);
    		GERRIT_PATCHSET_REVISION.setOrCreateStringParameterValue(
    				parameters, event.getPatchSet().getRevision(), escapeQuotes);
    		GERRIT_REFSPEC.setOrCreateStringParameterValue(
    				parameters, StringUtil.makeRefSpec(event), escapeQuotes);
    		GERRIT_PROJECT.setOrCreateStringParameterValue(
    				parameters, event.getChange().getProject(), escapeQuotes);
    		GERRIT_CHANGE_SUBJECT.setOrCreateStringParameterValue(
    				parameters, event.getChange().getSubject(), escapeQuotes);
            String url = PluginImpl.getInstance().getConfig().getGerritFrontEndUrlFor(event.getChange().getNumber(),
                    event.getPatchSet().getNumber());
            GERRIT_CHANGE_URL.setOrCreateStringParameterValue(
            		parameters, url, escapeQuotes);
            GERRIT_CHANGE_OWNER.setOrCreateStringParameterValue(
            		parameters, getNameAndEmail(event.getChange().getOwner()), escapeQuotes);
            GERRIT_CHANGE_OWNER_NAME.setOrCreateStringParameterValue(
            		parameters, getName(event.getChange().getOwner()), escapeQuotes);
            GERRIT_CHANGE_OWNER_EMAIL.setOrCreateStringParameterValue(
            		parameters, getEmail(event.getChange().getOwner()), escapeQuotes);
=======
            boolean escapeQuotes) {
        GERRIT_EVENT_HASH.setOrCreateStringParameterValue(
                parameters, String.valueOf(((java.lang.Object)event).hashCode()), escapeQuotes);
        GERRIT_BRANCH.setOrCreateStringParameterValue(
                parameters, event.getChange().getBranch(), escapeQuotes);
        GERRIT_CHANGE_NUMBER.setOrCreateStringParameterValue(
                parameters, event.getChange().getNumber(), escapeQuotes);
        GERRIT_CHANGE_ID.setOrCreateStringParameterValue(
                parameters, event.getChange().getId(), escapeQuotes);
        if (event.getPatchSet() != null) {
            GERRIT_PATCHSET_NUMBER.setOrCreateStringParameterValue(
                    parameters, event.getPatchSet().getNumber(), escapeQuotes);
            GERRIT_PATCHSET_REVISION.setOrCreateStringParameterValue(
                    parameters, event.getPatchSet().getRevision(), escapeQuotes);
            GERRIT_REFSPEC.setOrCreateStringParameterValue(
                    parameters, StringUtil.makeRefSpec(event), escapeQuotes);
>>>>>>> db800301
            Account uploader = findUploader(event);
            GERRIT_PATCHSET_UPLOADER.setOrCreateStringParameterValue(
                    parameters, getNameAndEmail(uploader), escapeQuotes);
            GERRIT_PATCHSET_UPLOADER_NAME.setOrCreateStringParameterValue(
                    parameters, getName(uploader), escapeQuotes);
            GERRIT_PATCHSET_UPLOADER_EMAIL.setOrCreateStringParameterValue(
                    parameters, getEmail(uploader), escapeQuotes);
<<<<<<< HEAD
    	}
    	if (event.getRefUpdate() != null) {
    		GERRIT_REFNAME.setOrCreateStringParameterValue(
    				parameters, event.getRefUpdate().getRefName(), escapeQuotes);    	
    		GERRIT_PROJECT.setOrCreateStringParameterValue(
    				parameters, event.getRefUpdate().getProject(), escapeQuotes);    	
    		GERRIT_OLDREV.setOrCreateStringParameterValue(
    				parameters, event.getRefUpdate().getOldRev(), escapeQuotes);    	
    		GERRIT_NEWREV.setOrCreateStringParameterValue(
    				parameters, event.getRefUpdate().getNewRev(), escapeQuotes);    	
            Account submitter = findUploader(event);
            GERRIT_SUBMITTER.setOrCreateStringParameterValue(
                    parameters, getNameAndEmail(submitter), escapeQuotes);
            GERRIT_SUBMITTER_NAME.setOrCreateStringParameterValue(
                    parameters, getName(submitter), escapeQuotes);
            GERRIT_SUBMITTER_EMAIL.setOrCreateStringParameterValue(
                    parameters, getEmail(submitter), escapeQuotes);
    	}
=======
        }
        Account account = event.getAccount();
        if (account != null) {
            GERRIT_EVENT_ACCOUNT.setOrCreateStringParameterValue(
                    parameters, getNameAndEmail(account), escapeQuotes);
            GERRIT_EVENT_ACCOUNT_NAME.setOrCreateStringParameterValue(
                    parameters, getName(account), escapeQuotes);
            GERRIT_EVENT_ACCOUNT_EMAIL.setOrCreateStringParameterValue(
                    parameters, getEmail(account), escapeQuotes);
        }
        GERRIT_PROJECT.setOrCreateStringParameterValue(
                parameters, event.getChange().getProject(), escapeQuotes);
        GERRIT_CHANGE_SUBJECT.setOrCreateStringParameterValue(
                parameters, event.getChange().getSubject(), escapeQuotes);
        String url = PluginImpl.getInstance().getConfig().getGerritFrontEndUrlFor(event.getChange().getNumber(),
                event.getPatchSet().getNumber());
        GERRIT_CHANGE_URL.setOrCreateStringParameterValue(
                parameters, url, escapeQuotes);
        GERRIT_CHANGE_OWNER.setOrCreateStringParameterValue(
                parameters, getNameAndEmail(event.getChange().getOwner()), escapeQuotes);
        GERRIT_CHANGE_OWNER_NAME.setOrCreateStringParameterValue(
                parameters, getName(event.getChange().getOwner()), escapeQuotes);
        GERRIT_CHANGE_OWNER_EMAIL.setOrCreateStringParameterValue(
                parameters, getEmail(event.getChange().getOwner()), escapeQuotes);
>>>>>>> db800301
    }

    /**
     * There are two uploader fields in the event, this method gets one of them if one is null.
     *
     * @param event the event to search.
     * @return the uploader if any.
     */
    private static Account findUploader(GerritTriggeredEvent event) {
        if (event.getPatchSet() != null && event.getPatchSet().getUploader() != null) {
            return event.getPatchSet().getUploader();
        } else {
            return event.getAccount();
        }
    }

    /**
     * Convenience method to avoid NPE on none existent accounts.
     *
     * @param account the account.
     * @return the name in the account or null if Account is null.
     * @see com.sonyericsson.hudson.plugins.gerrit.gerritevents.dto.attr.Account#getName()
     */
    private static String getName(Account account) {
        if (account == null) {
            return "";
        } else {
            return account.getName();
        }
    }

    /**
     * Convenience method to avoid NPE on none existent accounts.
     *
     * @param account the account.
     * @return the name and email in the account or null if Account is null.
     * @see com.sonyericsson.hudson.plugins.gerrit.gerritevents.dto.attr.Account#getNameAndEmail()
     */
    private static String getNameAndEmail(Account account) {
        if (account == null) {
            return "";
        } else {
            return account.getNameAndEmail();
        }
    }

    /**
     * Convenience method to avoid NPE on none existent accounts.
     *
     * @param account the account.
     * @return the email in the account or null if Account is null.
     * @see com.sonyericsson.hudson.plugins.gerrit.gerritevents.dto.attr.Account#getEmail()
     */
    private static String getEmail(Account account) {
        if (account == null) {
            return "";
        } else {
            return account.getEmail();
        }
    }
}<|MERGE_RESOLUTION|>--- conflicted
+++ resolved
@@ -97,9 +97,20 @@
     /**
      * The email of the uploader of the patch-set.
      */
-<<<<<<< HEAD
     GERRIT_PATCHSET_UPLOADER_EMAIL, 
     /**
+     * The name and email of the person who triggered the event.
+     */
+    GERRIT_EVENT_ACCOUNT,
+    /**
+     * The name of the person who triggered the event.
+     */
+    GERRIT_EVENT_ACCOUNT_NAME,
+    /**
+     * The email of the person who triggered the event.
+     */
+    GERRIT_EVENT_ACCOUNT_EMAIL,
+    /**
      * The refname in a ref-updated event.
      */
     GERRIT_REFNAME, 
@@ -122,27 +133,12 @@
     /**
      * The email of the submitter in a ref-updated event.
      */
-    GERRIT_SUBMITTER_EMAIL;
-=======
-    GERRIT_PATCHSET_UPLOADER_EMAIL,
-    /**
-     * The name and email of the person who triggered the event.
-     */
-    GERRIT_EVENT_ACCOUNT,
-    /**
-     * The name of the person who triggered the event.
-     */
-    GERRIT_EVENT_ACCOUNT_NAME,
-    /**
-     * The email of the person who triggered the event.
-     */
-    GERRIT_EVENT_ACCOUNT_EMAIL,
+    GERRIT_SUBMITTER_EMAIL,
     /**
      * A hashcode of the gerrit event object, to make sure every set of parameters
      * is unique (allowing jenkins to queue duplicate builds).
      */
     GERRIT_EVENT_HASH;
->>>>>>> db800301
 
     /**
      * Creates a {@link hudson.model.StringParameterValue} and adds it to the provided list.
@@ -190,53 +186,36 @@
      * @see #setOrCreateStringParameterValue(java.util.List, String, boolean)
      */
     public static void setOrCreateParameters(GerritTriggeredEvent event, List<ParameterValue> parameters,
-<<<<<<< HEAD
-                                             boolean escapeQuotes) {
-    	if (event.getChange() != null) {
-    		GERRIT_BRANCH.setOrCreateStringParameterValue(
-    				parameters, event.getChange().getBranch(), escapeQuotes);
-    		GERRIT_CHANGE_NUMBER.setOrCreateStringParameterValue(
-    				parameters, event.getChange().getNumber(), escapeQuotes);
-    		GERRIT_CHANGE_ID.setOrCreateStringParameterValue(
-    				parameters, event.getChange().getId(), escapeQuotes);
-    		GERRIT_PATCHSET_NUMBER.setOrCreateStringParameterValue(
-    				parameters, event.getPatchSet().getNumber(), escapeQuotes);
-    		GERRIT_PATCHSET_REVISION.setOrCreateStringParameterValue(
-    				parameters, event.getPatchSet().getRevision(), escapeQuotes);
-    		GERRIT_REFSPEC.setOrCreateStringParameterValue(
-    				parameters, StringUtil.makeRefSpec(event), escapeQuotes);
-    		GERRIT_PROJECT.setOrCreateStringParameterValue(
-    				parameters, event.getChange().getProject(), escapeQuotes);
-    		GERRIT_CHANGE_SUBJECT.setOrCreateStringParameterValue(
-    				parameters, event.getChange().getSubject(), escapeQuotes);
-            String url = PluginImpl.getInstance().getConfig().getGerritFrontEndUrlFor(event.getChange().getNumber(),
-                    event.getPatchSet().getNumber());
-            GERRIT_CHANGE_URL.setOrCreateStringParameterValue(
-            		parameters, url, escapeQuotes);
-            GERRIT_CHANGE_OWNER.setOrCreateStringParameterValue(
-            		parameters, getNameAndEmail(event.getChange().getOwner()), escapeQuotes);
-            GERRIT_CHANGE_OWNER_NAME.setOrCreateStringParameterValue(
-            		parameters, getName(event.getChange().getOwner()), escapeQuotes);
-            GERRIT_CHANGE_OWNER_EMAIL.setOrCreateStringParameterValue(
-            		parameters, getEmail(event.getChange().getOwner()), escapeQuotes);
-=======
             boolean escapeQuotes) {
         GERRIT_EVENT_HASH.setOrCreateStringParameterValue(
                 parameters, String.valueOf(((java.lang.Object)event).hashCode()), escapeQuotes);
-        GERRIT_BRANCH.setOrCreateStringParameterValue(
-                parameters, event.getChange().getBranch(), escapeQuotes);
-        GERRIT_CHANGE_NUMBER.setOrCreateStringParameterValue(
-                parameters, event.getChange().getNumber(), escapeQuotes);
-        GERRIT_CHANGE_ID.setOrCreateStringParameterValue(
-                parameters, event.getChange().getId(), escapeQuotes);
-        if (event.getPatchSet() != null) {
+        if (event.getChange() != null) {
+            GERRIT_BRANCH.setOrCreateStringParameterValue(
+                    parameters, event.getChange().getBranch(), escapeQuotes);
+            GERRIT_CHANGE_NUMBER.setOrCreateStringParameterValue(
+                    parameters, event.getChange().getNumber(), escapeQuotes);
+            GERRIT_CHANGE_ID.setOrCreateStringParameterValue(
+                    parameters, event.getChange().getId(), escapeQuotes);
             GERRIT_PATCHSET_NUMBER.setOrCreateStringParameterValue(
                     parameters, event.getPatchSet().getNumber(), escapeQuotes);
             GERRIT_PATCHSET_REVISION.setOrCreateStringParameterValue(
                     parameters, event.getPatchSet().getRevision(), escapeQuotes);
             GERRIT_REFSPEC.setOrCreateStringParameterValue(
                     parameters, StringUtil.makeRefSpec(event), escapeQuotes);
->>>>>>> db800301
+            GERRIT_PROJECT.setOrCreateStringParameterValue(
+                    parameters, event.getChange().getProject(), escapeQuotes);
+            GERRIT_CHANGE_SUBJECT.setOrCreateStringParameterValue(
+                    parameters, event.getChange().getSubject(), escapeQuotes);
+            String url = PluginImpl.getInstance().getConfig().getGerritFrontEndUrlFor(event.getChange().getNumber(),
+                    event.getPatchSet().getNumber());
+            GERRIT_CHANGE_URL.setOrCreateStringParameterValue(
+                    parameters, url, escapeQuotes);
+            GERRIT_CHANGE_OWNER.setOrCreateStringParameterValue(
+                    parameters, getNameAndEmail(event.getChange().getOwner()), escapeQuotes);
+            GERRIT_CHANGE_OWNER_NAME.setOrCreateStringParameterValue(
+                    parameters, getName(event.getChange().getOwner()), escapeQuotes);
+            GERRIT_CHANGE_OWNER_EMAIL.setOrCreateStringParameterValue(
+                    parameters, getEmail(event.getChange().getOwner()), escapeQuotes);
             Account uploader = findUploader(event);
             GERRIT_PATCHSET_UPLOADER.setOrCreateStringParameterValue(
                     parameters, getNameAndEmail(uploader), escapeQuotes);
@@ -244,26 +223,16 @@
                     parameters, getName(uploader), escapeQuotes);
             GERRIT_PATCHSET_UPLOADER_EMAIL.setOrCreateStringParameterValue(
                     parameters, getEmail(uploader), escapeQuotes);
-<<<<<<< HEAD
-    	}
-    	if (event.getRefUpdate() != null) {
-    		GERRIT_REFNAME.setOrCreateStringParameterValue(
-    				parameters, event.getRefUpdate().getRefName(), escapeQuotes);    	
-    		GERRIT_PROJECT.setOrCreateStringParameterValue(
-    				parameters, event.getRefUpdate().getProject(), escapeQuotes);    	
-    		GERRIT_OLDREV.setOrCreateStringParameterValue(
-    				parameters, event.getRefUpdate().getOldRev(), escapeQuotes);    	
-    		GERRIT_NEWREV.setOrCreateStringParameterValue(
-    				parameters, event.getRefUpdate().getNewRev(), escapeQuotes);    	
-            Account submitter = findUploader(event);
-            GERRIT_SUBMITTER.setOrCreateStringParameterValue(
-                    parameters, getNameAndEmail(submitter), escapeQuotes);
-            GERRIT_SUBMITTER_NAME.setOrCreateStringParameterValue(
-                    parameters, getName(submitter), escapeQuotes);
-            GERRIT_SUBMITTER_EMAIL.setOrCreateStringParameterValue(
-                    parameters, getEmail(submitter), escapeQuotes);
-    	}
-=======
+        }
+        if (event.getRefUpdate() != null) {
+            GERRIT_REFNAME.setOrCreateStringParameterValue(
+                    parameters, event.getRefUpdate().getRefName(), escapeQuotes);    	
+            GERRIT_PROJECT.setOrCreateStringParameterValue(
+                    parameters, event.getRefUpdate().getProject(), escapeQuotes);    	
+            GERRIT_OLDREV.setOrCreateStringParameterValue(
+                    parameters, event.getRefUpdate().getOldRev(), escapeQuotes);    	
+            GERRIT_NEWREV.setOrCreateStringParameterValue(
+                    parameters, event.getRefUpdate().getNewRev(), escapeQuotes);    	
         }
         Account account = event.getAccount();
         if (account != null) {
@@ -274,21 +243,6 @@
             GERRIT_EVENT_ACCOUNT_EMAIL.setOrCreateStringParameterValue(
                     parameters, getEmail(account), escapeQuotes);
         }
-        GERRIT_PROJECT.setOrCreateStringParameterValue(
-                parameters, event.getChange().getProject(), escapeQuotes);
-        GERRIT_CHANGE_SUBJECT.setOrCreateStringParameterValue(
-                parameters, event.getChange().getSubject(), escapeQuotes);
-        String url = PluginImpl.getInstance().getConfig().getGerritFrontEndUrlFor(event.getChange().getNumber(),
-                event.getPatchSet().getNumber());
-        GERRIT_CHANGE_URL.setOrCreateStringParameterValue(
-                parameters, url, escapeQuotes);
-        GERRIT_CHANGE_OWNER.setOrCreateStringParameterValue(
-                parameters, getNameAndEmail(event.getChange().getOwner()), escapeQuotes);
-        GERRIT_CHANGE_OWNER_NAME.setOrCreateStringParameterValue(
-                parameters, getName(event.getChange().getOwner()), escapeQuotes);
-        GERRIT_CHANGE_OWNER_EMAIL.setOrCreateStringParameterValue(
-                parameters, getEmail(event.getChange().getOwner()), escapeQuotes);
->>>>>>> db800301
     }
 
     /**
