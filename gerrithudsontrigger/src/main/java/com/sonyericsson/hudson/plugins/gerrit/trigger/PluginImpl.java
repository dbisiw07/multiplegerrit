--- conflicted
+++ resolved
@@ -127,9 +127,6 @@
         projectListUpdater = new GerritProjectListUpdater();
         projectListUpdater.start();
 
-        //Starts unreviewed patches listener
-        unreviewedPatchesListener = new UnreviewedPatchesListener();
-
         //Starts the send-command-queue
         GerritSendCommandQueue.getInstance(config);
         //do not try to connect to gerrit unless there is a URL or a hostname in the text fields
@@ -143,6 +140,9 @@
             categories.add(new VerdictCategory("VRIF", "Verified"));
         }
         gerritEventManager = new GerritHandler(config.getNumberOfReceivingWorkerThreads(), config.getGerritEMail());
+
+        //Starts unreviewed patches listener
+        unreviewedPatchesListener = new UnreviewedPatchesListener();
     }
 
     /**
@@ -179,14 +179,17 @@
         logger.info("Shutting down...");
         projectListUpdater.shutdown();
         projectListUpdater.join();
-<<<<<<< HEAD
-        unreviewedPatchesListener.shutdown();
-=======
+
+        if (unreviewedPatchesListener != null) {
+            unreviewedPatchesListener.shutdown(false);
+            unreviewedPatchesListener = null;
+        }
+
         if (gerritConnection != null) {
             gerritConnection.shutdown(false);
             gerritConnection = null;
         }
->>>>>>> 128e2d6a
+
         if (gerritEventManager != null) {
             gerritEventManager.shutdown(false);
             //TODO save to register listeners?
