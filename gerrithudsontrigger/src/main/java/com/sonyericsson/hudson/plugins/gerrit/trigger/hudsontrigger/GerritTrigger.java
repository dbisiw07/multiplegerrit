/*
 *  The MIT License
 *
 *  Copyright 2010 Sony Ericsson Mobile Communications. All rights reserved.
 *
 *  Permission is hereby granted, free of charge, to any person obtaining a copy
 *  of this software and associated documentation files (the "Software"), to deal
 *  in the Software without restriction, including without limitation the rights
 *  to use, copy, modify, merge, publish, distribute, sublicense, and/or sell
 *  copies of the Software, and to permit persons to whom the Software is
 *  furnished to do so, subject to the following conditions:
 *
 *  The above copyright notice and this permission notice shall be included in
 *  all copies or substantial portions of the Software.
 *
 *  THE SOFTWARE IS PROVIDED "AS IS", WITHOUT WARRANTY OF ANY KIND, EXPRESS OR
 *  IMPLIED, INCLUDING BUT NOT LIMITED TO THE WARRANTIES OF MERCHANTABILITY,
 *  FITNESS FOR A PARTICULAR PURPOSE AND NONINFRINGEMENT. IN NO EVENT SHALL THE
 *  AUTHORS OR COPYRIGHT HOLDERS BE LIABLE FOR ANY CLAIM, DAMAGES OR OTHER
 *  LIABILITY, WHETHER IN AN ACTION OF CONTRACT, TORT OR OTHERWISE, ARISING FROM,
 *  OUT OF OR IN CONNECTION WITH THE SOFTWARE OR THE USE OR OTHER DEALINGS IN
 *  THE SOFTWARE.
 */
package com.sonyericsson.hudson.plugins.gerrit.trigger.hudsontrigger;

import com.sonyericsson.hudson.plugins.gerrit.gerritevents.dto.attr.Change;
import com.sonyericsson.hudson.plugins.gerrit.gerritevents.GerritEventListener;
import com.sonyericsson.hudson.plugins.gerrit.gerritevents.GerritQueryHandler;
import com.sonyericsson.hudson.plugins.gerrit.gerritevents.dto.GerritEvent;
import com.sonyericsson.hudson.plugins.gerrit.gerritevents.dto.events.ChangeAbandoned;
import com.sonyericsson.hudson.plugins.gerrit.gerritevents.dto.events.ManualPatchsetCreated;
import com.sonyericsson.hudson.plugins.gerrit.gerritevents.dto.events.PatchsetCreated;
import com.sonyericsson.hudson.plugins.gerrit.trigger.Messages;
import com.sonyericsson.hudson.plugins.gerrit.trigger.PluginImpl;
import com.sonyericsson.hudson.plugins.gerrit.trigger.gerritnotifier.ToGerritRunListener;
import com.sonyericsson.hudson.plugins.gerrit.trigger.hudsontrigger.actions.RetriggerAction;
import com.sonyericsson.hudson.plugins.gerrit.trigger.hudsontrigger.actions.RetriggerAllAction;
import com.sonyericsson.hudson.plugins.gerrit.trigger.hudsontrigger.data.CompareType;
import com.sonyericsson.hudson.plugins.gerrit.trigger.hudsontrigger.data.GerritProject;
import com.sonyericsson.hudson.plugins.gerrit.trigger.hudsontrigger.data.TriggerContext;
import hudson.Extension;
import hudson.model.AbstractBuild;
import hudson.model.AbstractProject;
import hudson.model.Item;
import hudson.model.ParameterDefinition;
import hudson.model.ParameterValue;
import hudson.model.ParametersAction;
import hudson.model.ParametersDefinitionProperty;
import hudson.triggers.Trigger;
import hudson.triggers.TriggerDescriptor;
import hudson.util.FormValidation;
import org.kohsuke.stapler.DataBoundConstructor;
import org.kohsuke.stapler.QueryParameter;
import org.slf4j.Logger;
import org.slf4j.LoggerFactory;

import java.util.ArrayList;
import java.util.List;
import java.util.HashMap;
import java.util.concurrent.Future;

import static com.sonyericsson.hudson.plugins.gerrit.gerritevents.GerritDefaultValues.DEFAULT_BUILD_SCHEDULE_DELAY;
import static com.sonyericsson.hudson.plugins.gerrit.trigger.hudsontrigger.GerritTriggerParameters.setOrCreateParameters;

/**
 * Triggers a build based on Gerrit events.
 *
 * @author Robert Sandell &lt;robert.sandell@sonyericsson.com&gt;
 */
public class GerritTrigger extends Trigger<AbstractProject> implements GerritEventListener {

    /**
     * This parameter is used to create hasCode value.
     */
    private static final int HASH_NUMBER = 53;

    private static final Logger logger = LoggerFactory.getLogger(GerritTrigger.class);
    //! Association between patches and the jobs that we're running for them
    private transient HashMap<Change, Future> runningJobs = new HashMap<Change, Future>();
    private transient AbstractProject myProject;
    private List<GerritProject> gerritProjects;
    private Integer gerritBuildStartedVerifiedValue;
    private Integer gerritBuildStartedCodeReviewValue;
    private Integer gerritBuildSuccessfulVerifiedValue;
    private Integer gerritBuildSuccessfulCodeReviewValue;
    private Integer gerritBuildFailedVerifiedValue;
    private Integer gerritBuildFailedCodeReviewValue;
    private Integer gerritBuildUnstableVerifiedValue;
    private Integer gerritBuildUnstableCodeReviewValue;
    private boolean silentMode;
    private boolean escapeQuotes;
    private String buildStartMessage;
    private String buildFailureMessage;
    private String buildSuccessfulMessage;
    private String buildUnstableMessage;
    private String customUrl;

    /**
     * Default DataBound Constructor.
     *
     * @param gerritProjects                 the set of triggering rules.
     * @param gerritBuildStartedVerifiedValue
     *                                       Job specific Gerrit verified vote when a build is started,
     *                                       null means that the global value should be used.
     * @param gerritBuildStartedCodeReviewValue
     *                                       Job specific Gerrit code review vote when a build is started,
     *                                       null means that the global value should be used.
     * @param gerritBuildSuccessfulVerifiedValue
     *                                       Job specific Gerrit verified vote when a build is successful,
     *                                       null means that the global value should be used.
     * @param gerritBuildSuccessfulCodeReviewValue
     *                                       Job specific Gerrit code review vote when a build is successful,
     *                                       null means that the global value should be used.
     * @param gerritBuildFailedVerifiedValue Job specific Gerrit verified vote when a build is failed,
     *                                       null means that the global value should be used.
     * @param gerritBuildFailedCodeReviewValue
     *                                       Job specific Gerrit code review vote when a build is failed,
     *                                       null means that the global value should be used.
     * @param gerritBuildUnstableVerifiedValue
     *                                       Job specific Gerrit verified vote when a build is unstable,
     *                                       null means that the global value should be used.
     * @param gerritBuildUnstableCodeReviewValue
     *                                       Job specific Gerrit code review vote when a build is unstable,
     *                                       null means that the global value should be used.
     * @param silentMode                     Silent Mode on or off.
     * @param escapeQuotes                   EscapeQuotes on or off.
     * @param buildStartMessage              Message to write to Gerrit when a build begins
     * @param buildSuccessfulMessage         Message to write to Gerrit when a build succeeds
     * @param buildUnstableMessage           Message to write to Gerrit when a build is unstable
     * @param buildFailureMessage            Message to write to Gerrit when a build fails
     * @param customUrl                      Custom URL to sen to gerrit instead of build URL
     */
    @DataBoundConstructor
    public GerritTrigger(
            List<GerritProject> gerritProjects,
            Integer gerritBuildStartedVerifiedValue,
            Integer gerritBuildStartedCodeReviewValue,
            Integer gerritBuildSuccessfulVerifiedValue,
            Integer gerritBuildSuccessfulCodeReviewValue,
            Integer gerritBuildFailedVerifiedValue,
            Integer gerritBuildFailedCodeReviewValue,
            Integer gerritBuildUnstableVerifiedValue,
            Integer gerritBuildUnstableCodeReviewValue,
            boolean silentMode,
            boolean escapeQuotes,
            String buildStartMessage,
            String buildSuccessfulMessage,
            String buildUnstableMessage,
            String buildFailureMessage,
            String customUrl) {
        this.gerritProjects = gerritProjects;
        this.gerritBuildStartedVerifiedValue = gerritBuildStartedVerifiedValue;
        this.gerritBuildStartedCodeReviewValue = gerritBuildStartedCodeReviewValue;
        this.gerritBuildSuccessfulVerifiedValue = gerritBuildSuccessfulVerifiedValue;
        this.gerritBuildSuccessfulCodeReviewValue = gerritBuildSuccessfulCodeReviewValue;
        this.gerritBuildFailedVerifiedValue = gerritBuildFailedVerifiedValue;
        this.gerritBuildFailedCodeReviewValue = gerritBuildFailedCodeReviewValue;
        this.gerritBuildUnstableVerifiedValue = gerritBuildUnstableVerifiedValue;
        this.gerritBuildUnstableCodeReviewValue = gerritBuildUnstableCodeReviewValue;
        this.silentMode = silentMode;
        this.escapeQuotes = escapeQuotes;
        this.buildStartMessage = buildStartMessage;
        this.buildSuccessfulMessage = buildSuccessfulMessage;
        this.buildUnstableMessage = buildUnstableMessage;
        this.buildFailureMessage = buildFailureMessage;
        this.customUrl = customUrl;
    }

    /**
     * Finds the GerritTrigger in a project.
     * @param project the project.
     * @return the trigger if there is one, null otherwise.
     */
    public static GerritTrigger getTrigger(AbstractProject project) {
        return (GerritTrigger)project.getTrigger(GerritTrigger.class);
    }

    @Override
    public void start(AbstractProject project, boolean newInstance) {
        logger.debug("Start project: {}", project);
        super.start(project, newInstance);
        this.myProject = project;
        try {
            if (PluginImpl.getInstance() != null) {
                PluginImpl.getInstance().addListener(this);
            } else {
                logger.warn("The plugin instance could not be found! Project {} will not be triggered!",
                        project.getFullDisplayName());
            }
        } catch (IllegalStateException e) {
            logger.error("I am too early!", e);
        }
    }

    @Override
    public void stop() {
        logger.debug("Stop");
        super.stop();
        try {
            if (PluginImpl.getInstance() != null) {
                PluginImpl.getInstance().removeListener(this);
            }
        } catch (IllegalStateException e) {
            logger.error("I am too late!", e);
        }
    }

    @Override
    public void gerritEvent(GerritEvent event) {
        //Default should do nothing
    }

    /**
     * Called when a PatchSetCreated event arrives.
     *
     * @param event the event
     */
    @Override
    public void gerritEvent(PatchsetCreated event) {
        logger.trace("event: {}", event);
        if (!myProject.isBuildable()) {
            logger.trace("Disabled.");
            return;
        }

        if (isInteresting(event)) {
            logger.trace("The event is interesting.");
            if (!silentMode) {
                ToGerritRunListener.getInstance().onTriggered(myProject, event);
            } else {
                event.fireProjectTriggered(myProject);
            }
            GerritCause cause;
            if (event instanceof ManualPatchsetCreated) {
                cause = new GerritManualCause((ManualPatchsetCreated)event, silentMode);
            } else {
                cause = new GerritCause(event, silentMode);
            }

            schedule(cause, event);
        }
    }

    /**
     * Schedules a build with parameters from the event.
     * With {@link #myProject} as the project to build.
     *
     * @param cause the cause of the build.
     * @param event the event.
     */
    protected void schedule(GerritCause cause, PatchsetCreated event) {
        schedule(cause, event, myProject);
    }

    /**
     * Schedules a build with parameters from the event.
     *
     * @param cause   the cause of the build.
     * @param event   the event.
     * @param project the project to build.
     */
    protected void schedule(GerritCause cause, PatchsetCreated event, AbstractProject project) {
        //during low traffic we still don't want to spam Gerrit, 3 is a nice number, isn't it?
<<<<<<< HEAD
        int projectbuildDelay = getBuildScheduleDelay();
        if (project.getHasCustomQuietPeriod()
                && project.getQuietPeriod() > projectbuildDelay) {
            projectbuildDelay = project.getQuietPeriod();
        }
        boolean ok = project.scheduleBuild(
                projectbuildDelay,
=======
        Future build = project.scheduleBuild2(
                getBuildScheduleDelay(),
>>>>>>> fa0dbdf4
                cause,
                new BadgeAction(event),
                new RetriggerAction(cause.getContext()),
                new RetriggerAllAction(cause.getContext()),
                createParameters(event, project));

        // check if we're running any jobs for this event
        if (runningJobs.containsKey(event.getChange())) {
            logger.debug("A previous build of {} is running for event {}",
                    project.getName(), event.getChange().getId());
            // if we were, let's cancel them
            Future oldBuild = runningJobs.remove(event.getChange());
            if (PluginImpl.getInstance().getConfig().isGerritBuildCurrentPatchesOnly()) {
                logger.debug("Cancelling old build {} of {}", oldBuild.toString(), project.getName());
                oldBuild.cancel(true);
            }
        } else {
            logger.debug("No previous build of {} is running for event {}, so no cancellation request.",
                    project.getName(), event.getChange().getId());
        }
        // add our new job
        runningJobs.put(event.getChange(), build);

        logger.info("Project {} Build Scheduled: {} By event: {}",
                new Object[]{project.getName(), (build != null),
                        event.getChange().getNumber() + "/" + event.getPatchSet().getNumber(), });
    }

    /**
     * Used to inform the plugin that the builds for a job have ended.
     * This allows us to clean up our list of what jobs we're running.
     *
     * @param patchset the patchset.
     */
    public void notifyBuildEnded(PatchsetCreated patchset) {
        runningJobs.remove(patchset.getChange());
    }

    /**
     * getBuildScheduleDelay method will return configured
     * buildScheduledelay value.
     * If the value is missing or invalid it the method
     * will return default schedule delay or
     * {@link com.sonyericsson.hudson.plugins.gerrit.gerritevents.GerritDefaultValues#DEFAULT_BUILD_SCHEDULE_DELAY}.
     *
     * @return buildScheduleDelay.
     */
    public int getBuildScheduleDelay() {
        if (PluginImpl.getInstance() == null || PluginImpl.getInstance().getConfig() == null) {
            return DEFAULT_BUILD_SCHEDULE_DELAY;
        } else {
            int buildScheduleDelay = PluginImpl.getInstance().getConfig().getBuildScheduleDelay();
            if (buildScheduleDelay < DEFAULT_BUILD_SCHEDULE_DELAY) {
                return DEFAULT_BUILD_SCHEDULE_DELAY;
            } else {
                return buildScheduleDelay;
            }
        }

    }

    /**
     * Creates a ParameterAction and fills it with the project's default parameters + the Standard Gerrit parameters.
     *
     * @param event   the event.
     * @param project the project.
     * @return the ParameterAction.
     */
    protected ParametersAction createParameters(PatchsetCreated event, AbstractProject project) {
        List<ParameterValue> parameters = getDefaultParametersValues(project);
        setOrCreateParameters(event, parameters, isEscapeQuotes());
        return new ParametersAction(parameters);
    }

    /**
     * Retrieves all default parameter values for a project.
     * Copied from {@link AbstractProject#getDefaultParametersValues()} version 1.362.
     * TODO: This is not a good way to solve the problem.
     *
     * @param project the project.
     * @return the default parameter values.
     */
    private List<ParameterValue> getDefaultParametersValues(AbstractProject project) {
        ParametersDefinitionProperty paramDefProp =
                (ParametersDefinitionProperty)project.getProperty(ParametersDefinitionProperty.class);
        List<ParameterValue> defValues = new ArrayList<ParameterValue>();

        /*
         * This check is made ONLY if someone calls this method even if isParametrized() is false.
         */
        if (paramDefProp == null) {
            return defValues;
        }

        /* Scan for all parameters with an associated default value */
        for (ParameterDefinition paramDefinition : paramDefProp.getParameterDefinitions()) {
            ParameterValue defaultValue = paramDefinition.getDefaultParameterValue();

            if (defaultValue != null) {
                defValues.add(defaultValue);
            }
        }

        return defValues;
    }

    /**
     * Re-triggers the build in {@link TriggerContext#getThisBuild()} for the context's event.
     * Will not do any
     * {@link #isInteresting(com.sonyericsson.hudson.plugins.gerrit.gerritevents.dto.events.PatchsetCreated)}
     * checks.
     * If more than one build was triggered by the event the results from those builds will be counted again,
     * but they won't be re-triggered.
     * If any builds for the event are still running, this new scheduled build will replace its predesessor.
     * If the project is currently building the event, no scheduling will be done.
     *
     * @param context the previous context.
     */
    public void retriggerThisBuild(TriggerContext context) {
        if (context.getThisBuild().getProject().isBuildable()
                && !ToGerritRunListener.getInstance().isBuilding(context.getThisBuild().getProject(),
                context.getEvent())) {

            if (!silentMode) {
                ToGerritRunListener.getInstance().onRetriggered(
                        context.getThisBuild().getProject(),
                        context.getEvent(),
                        context.getOtherBuilds());
            }
            final GerritUserCause cause = new GerritUserCause(context.getEvent(), silentMode);
            schedule(cause, context.getEvent(), context.getThisBuild().getProject());
        }
    }

    //CS IGNORE LineLength FOR NEXT 9 LINES. REASON: Javadoc see syntax.

    /**
     * Retriggers all builds in the given context.
     * The builds will only be triggered if no builds for the event are building.
     *
     * @param context the context to rebuild.
     * @see ToGerritRunListener#isBuilding(com.sonyericsson.hudson.plugins.gerrit.gerritevents.dto.events.PatchsetCreated)
     */
    public void retriggerAllBuilds(TriggerContext context) {
        if (!ToGerritRunListener.getInstance().isBuilding(context.getEvent())) {
            retrigger(context.getThisBuild().getProject(), context.getEvent());
            for (AbstractBuild build : context.getOtherBuilds()) {
                GerritTrigger trigger = (GerritTrigger)build.getProject().getTrigger(GerritTrigger.class);
                if (trigger != null) {
                    trigger.retrigger(build.getProject(), context.getEvent());
                }
            }
        }
    }

    /**
     * Retriggers one build in a set of many.
     *
     * @param project the project to retrigger.
     * @param event   the event.
     * @see #retriggerAllBuilds(com.sonyericsson.hudson.plugins.gerrit.trigger.hudsontrigger.data.TriggerContext)
     */
    private void retrigger(AbstractProject project, PatchsetCreated event) {
        if (project.isBuildable()) {
            if (!silentMode) {
                ToGerritRunListener.getInstance().onRetriggered(project, event, null);
            }
            GerritUserCause cause = new GerritUserCause(event, silentMode);
            schedule(cause, event, project);
        }
    }

    @Override
    public int hashCode() {
        if (myProject == null) {
            return super.hashCode();
        } else {
            return (HASH_NUMBER + myProject.getFullName().hashCode());
        }
    }


    /**
     * Called when a ChangeAbandoned event arrives.
     * Should probably not be listening on this here.
     *
     * @param event the event.
     */
    @Override
    public void gerritEvent(ChangeAbandoned event) {
        //TODO Implement
    }

    /**
     * The list of GerritProject triggering rules.
     *
     * @return the rule-set.
     */
    public List<GerritProject> getGerritProjects() {
        return gerritProjects;
    }

    /**
     * The list of GerritProject triggering rules.
     *
     * @param gerritProjects the rule-set
     */
    public void setGerritProjects(List<GerritProject> gerritProjects) {
        this.gerritProjects = gerritProjects;
    }

    /**
     * Job specific Gerrit code review vote when a build is failed,
     * null means that the global value should be used.
     *
     * @return the vote value.
     */
    public Integer getGerritBuildFailedCodeReviewValue() {
        return gerritBuildFailedCodeReviewValue;
    }

    /**
     * Job specific Gerrit code review vote when a build is failed,
     * providing null means that the global value should be used.
     *
     * @param gerritBuildFailedCodeReviewValue
     *         the vote value.
     */
    public void setGerritBuildFailedCodeReviewValue(Integer gerritBuildFailedCodeReviewValue) {
        this.gerritBuildFailedCodeReviewValue = gerritBuildFailedCodeReviewValue;
    }

    /**
     * Job specific Gerrit verified vote when a build is failed,
     * null means that the global value should be used.
     *
     * @return the vote value.
     */
    public Integer getGerritBuildFailedVerifiedValue() {
        return gerritBuildFailedVerifiedValue;
    }

    /**
     * Job specific Gerrit verified vote when a build is failed,
     * providing null means that the global value should be used.
     *
     * @param gerritBuildFailedVerifiedValue the vote value.
     */
    public void setGerritBuildFailedVerifiedValue(Integer gerritBuildFailedVerifiedValue) {
        this.gerritBuildFailedVerifiedValue = gerritBuildFailedVerifiedValue;
    }

    /**
     * Job specific Gerrit code review vote when a build is started,
     * null means that the global value should be used.
     *
     * @return the vote value.
     */
    public Integer getGerritBuildStartedCodeReviewValue() {
        return gerritBuildStartedCodeReviewValue;
    }

    /**
     * Job specific Gerrit code review vote when a build is started,
     * providing null means that the global value should be used.
     *
     * @param gerritBuildStartedCodeReviewValue
     *         the vote value.
     */
    public void setGerritBuildStartedCodeReviewValue(Integer gerritBuildStartedCodeReviewValue) {
        this.gerritBuildStartedCodeReviewValue = gerritBuildStartedCodeReviewValue;
    }

    /**
     * Job specific Gerrit verified vote when a build is started,
     * null means that the global value should be used.
     *
     * @return the vote value.
     */
    public Integer getGerritBuildStartedVerifiedValue() {
        return gerritBuildStartedVerifiedValue;
    }

    /**
     * Job specific Gerrit verified vote when a build is started,
     * providing null means that the global value should be used.
     *
     * @param gerritBuildStartedVerifiedValue
     *         the vote value.
     */
    public void setGerritBuildStartedVerifiedValue(Integer gerritBuildStartedVerifiedValue) {
        this.gerritBuildStartedVerifiedValue = gerritBuildStartedVerifiedValue;
    }

    /**
     * Job specific Gerrit code review vote when a build is successful,
     * null means that the global value should be used.
     *
     * @return the vote value.
     */
    public Integer getGerritBuildSuccessfulCodeReviewValue() {
        return gerritBuildSuccessfulCodeReviewValue;
    }

    /**
     * Job specific Gerrit code review vote when a build is successful,
     * providing null means that the global value should be used.
     *
     * @param gerritBuildSuccessfulCodeReviewValue
     *         the vote value.
     */
    public void setGerritBuildSuccessfulCodeReviewValue(Integer gerritBuildSuccessfulCodeReviewValue) {
        this.gerritBuildSuccessfulCodeReviewValue = gerritBuildSuccessfulCodeReviewValue;
    }

    /**
     * Job specific Gerrit verified vote when a build is successful,
     * null means that the global value should be used.
     *
     * @return the vote value.
     */
    public Integer getGerritBuildSuccessfulVerifiedValue() {
        return gerritBuildSuccessfulVerifiedValue;
    }

    /**
     * Job specific Gerrit verified vote when a build is successful,
     * providing null means that the global value should be used.
     *
     * @param gerritBuildSuccessfulVerifiedValue
     *         the vote value.
     */
    public void setGerritBuildSuccessfulVerifiedValue(Integer gerritBuildSuccessfulVerifiedValue) {
        this.gerritBuildSuccessfulVerifiedValue = gerritBuildSuccessfulVerifiedValue;
    }

    /**
     * Job specific Gerrit code review vote when a build is unstable,
     * null means that the global value should be used.
     *
     * @return the vote value.
     */
    public Integer getGerritBuildUnstableCodeReviewValue() {
        return gerritBuildUnstableCodeReviewValue;
    }

    /**
     * Job specific Gerrit code review vote when a build is unstable,
     * providing null means that the global value should be used.
     *
     * @param gerritBuildUnstableCodeReviewValue
     *         the vote value.
     */
    public void setGerritBuildUnstableCodeReviewValue(Integer gerritBuildUnstableCodeReviewValue) {
        this.gerritBuildUnstableCodeReviewValue = gerritBuildUnstableCodeReviewValue;
    }

    /**
     * Job specific Gerrit verified vote when a build is unstable,
     * null means that the global value should be used.
     *
     * @return the vote value.
     */
    public Integer getGerritBuildUnstableVerifiedValue() {
        return gerritBuildUnstableVerifiedValue;
    }

    /**
     * Job specific Gerrit verified vote when a build is unstable,
     * providing null means that the global value should be used.
     *
     * @param gerritBuildUnstableVerifiedValue
     *         the vote value.
     */
    public void setGerritBuildUnstableVerifiedValue(Integer gerritBuildUnstableVerifiedValue) {
        this.gerritBuildUnstableVerifiedValue = gerritBuildUnstableVerifiedValue;
    }

    /**
     * If silent mode is on or off.
     * When silent mode is on there will be no communication back to Gerrit,
     * i.e. no build started/failed/successful approve messages etc.
     * Default is false.
     *
     * @return true if silent mode is on.
     */
    public boolean isSilentMode() {
        return silentMode;
    }

    /**
     * if escapeQuotes is on or off.
     * When escapeQuotes is on this plugin will escape quotes in Gerrit event parameter string
     * Default is true
     *
     * @return true if escapeQuotes is on.
     */
    public boolean isEscapeQuotes() {

        return escapeQuotes;
    }

    /**
     * Sets escapeQuotes to on or off.
     * When escapeQuotes is on plugin will escape quotes in Gerrit event parameter string.
     * Default is false.
     *
     * @param escapeQuotes is true if escapeQuotes should be on.
     */
    public void setEscapeQuotes(boolean escapeQuotes) {
        this.escapeQuotes = escapeQuotes;
    }

    /**
     * The message to show users when a build starts, if custom messages are enabled.
     *
     * @return The build start message
     */
    public String getBuildStartMessage() {
        return buildStartMessage;
    }

    /**
     * The message to show users when a build succeeds, if custom messages are enabled.
     *
     * @return The build successful message
     */
    public String getBuildSuccessfulMessage() {
        return buildSuccessfulMessage;
    }

    /**
     * The message to show users when a build is unstable, if custom messages are enabled.
     *
     * @return The build unstable message
     */
    public String getBuildUnstableMessage() {
        return buildUnstableMessage;
    }

    /**
     * The message to show users when a build finishes, if custom messages are enabled.
     *
     * @return The build failure message
     */
    public String getBuildFailureMessage() {
        return buildFailureMessage;
    }

    /**
     * Sets silent mode to on or off.
     * When silent mode is on there will be no communication back to Gerrit,
     * i.e. no build started/failed/successful approve messages etc.
     * Default is false.
     *
     * @param silentMode true if silent mode should be on.
     */
    public void setSilentMode(boolean silentMode) {
        this.silentMode = silentMode;
    }

    /**
     * URL to send in comment to gerrit.
     * @return custom URL to post back to gerrit
     */
    public String getCustomUrl() {
        return customUrl;
    }

    /**
     * Set custom URL to post back to gerrit.
     *
     * @param customUrl url to set
     */
    public void setCustomUrl(String customUrl) {
        this.customUrl = customUrl;
    }

    /**
     * Should we trigger on this event?
     *
     * @param event the event
     * @return true if we should.
     */
    private boolean isInteresting(PatchsetCreated event) {
        if (gerritProjects != null) {
            logger.trace("entering isInteresting projects configured: {} the event: {}", gerritProjects.size(), event);
            for (GerritProject p : gerritProjects) {
                if (p.isInteresting(event.getChange().getProject(), event.getChange().getBranch())) {
                    if (p.getFilePaths() != null && p.getFilePaths().size() > 0) {
                        if (p.isInteresting(event.getChange().getProject(), event.getChange().getBranch(),
                        event.getFiles(new GerritQueryHandler(PluginImpl.getInstance().getConfig())))) {
                            logger.trace("According to {} the event is interesting.", p);
                            return true;
                        }
                    } else {
                        logger.trace("According to {} the event is interesting.", p);
                        return true;
                    }
                }
            }
        }
        logger.trace("Nothing interesting here, move along folks!");
        return false;
    }

    /**
     * The Descriptor for the Trigger.
     */
    @Extension
    public static final class DescriptorImpl extends TriggerDescriptor {

        /**
         * Checks that the provided parameter is an empty string or an integer.
         *
         * @param value the value.
         * @return {@link FormValidation#validatePositiveInteger(String)}
         */
        public FormValidation doEmptyOrIntegerCheck(
                @QueryParameter("value")
                final String value) {
            if (value == null || value.length() <= 0) {
                return FormValidation.ok();
            } else {
                try {
                    Integer.parseInt(value);
                    return FormValidation.ok();
                } catch (NumberFormatException e) {
                    return FormValidation.error(hudson.model.Messages.Hudson_NotANumber());
                }
            }
        }

        /**
         * Default Constructor.
         */
        public DescriptorImpl() {
            super(GerritTrigger.class);
        }

        @Override
        public boolean isApplicable(Item item) {
            return true;
        }

        @Override
        public String getDisplayName() {
            return Messages.TriggerDisplayName();
        }

        @Override
        public String getHelpFile() {
            return "/plugin/gerrit-trigger/help-whatIsGerritTrigger.html";
        }

        /**
         * A list of CompareTypes for the UI.
         *
         * @return A list of CompareTypes
         */
        public CompareType[] getCompareTypes() {
            return CompareType.values();
        }
    }
}<|MERGE_RESOLUTION|>--- conflicted
+++ resolved
@@ -261,18 +261,13 @@
      */
     protected void schedule(GerritCause cause, PatchsetCreated event, AbstractProject project) {
         //during low traffic we still don't want to spam Gerrit, 3 is a nice number, isn't it?
-<<<<<<< HEAD
         int projectbuildDelay = getBuildScheduleDelay();
         if (project.getHasCustomQuietPeriod()
                 && project.getQuietPeriod() > projectbuildDelay) {
             projectbuildDelay = project.getQuietPeriod();
         }
-        boolean ok = project.scheduleBuild(
+        Future build = project.scheduleBuild2(
                 projectbuildDelay,
-=======
-        Future build = project.scheduleBuild2(
-                getBuildScheduleDelay(),
->>>>>>> fa0dbdf4
                 cause,
                 new BadgeAction(event),
                 new RetriggerAction(cause.getContext()),
