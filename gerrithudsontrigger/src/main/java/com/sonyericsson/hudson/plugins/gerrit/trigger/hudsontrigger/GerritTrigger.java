/*
 *  The MIT License
 *
 *  Copyright 2010 Sony Ericsson Mobile Communications. All rights reserved.
 *
 *  Permission is hereby granted, free of charge, to any person obtaining a copy
 *  of this software and associated documentation files (the "Software"), to deal
 *  in the Software without restriction, including without limitation the rights
 *  to use, copy, modify, merge, publish, distribute, sublicense, and/or sell
 *  copies of the Software, and to permit persons to whom the Software is
 *  furnished to do so, subject to the following conditions:
 *
 *  The above copyright notice and this permission notice shall be included in
 *  all copies or substantial portions of the Software.
 *
 *  THE SOFTWARE IS PROVIDED "AS IS", WITHOUT WARRANTY OF ANY KIND, EXPRESS OR
 *  IMPLIED, INCLUDING BUT NOT LIMITED TO THE WARRANTIES OF MERCHANTABILITY,
 *  FITNESS FOR A PARTICULAR PURPOSE AND NONINFRINGEMENT. IN NO EVENT SHALL THE
 *  AUTHORS OR COPYRIGHT HOLDERS BE LIABLE FOR ANY CLAIM, DAMAGES OR OTHER
 *  LIABILITY, WHETHER IN AN ACTION OF CONTRACT, TORT OR OTHERWISE, ARISING FROM,
 *  OUT OF OR IN CONNECTION WITH THE SOFTWARE OR THE USE OR OTHER DEALINGS IN
 *  THE SOFTWARE.
 */
package com.sonyericsson.hudson.plugins.gerrit.trigger.hudsontrigger;

import com.sonyericsson.hudson.plugins.gerrit.gerritevents.GerritEventListener;
import com.sonyericsson.hudson.plugins.gerrit.gerritevents.dto.GerritEvent;
import com.sonyericsson.hudson.plugins.gerrit.gerritevents.dto.attr.Approval;
import com.sonyericsson.hudson.plugins.gerrit.gerritevents.dto.attr.Change;
import com.sonyericsson.hudson.plugins.gerrit.gerritevents.dto.events.ChangeAbandoned;
import com.sonyericsson.hudson.plugins.gerrit.gerritevents.dto.events.ChangeMerged;
import com.sonyericsson.hudson.plugins.gerrit.gerritevents.dto.events.GerritTriggeredEvent;
import com.sonyericsson.hudson.plugins.gerrit.gerritevents.dto.events.ManualPatchsetCreated;
import com.sonyericsson.hudson.plugins.gerrit.gerritevents.dto.events.PatchsetCreated;
import com.sonyericsson.hudson.plugins.gerrit.gerritevents.dto.events.CommentAdded;
import com.sonyericsson.hudson.plugins.gerrit.gerritevents.dto.events.RefUpdated;
import com.sonyericsson.hudson.plugins.gerrit.trigger.Messages;
import com.sonyericsson.hudson.plugins.gerrit.trigger.PluginImpl;
import com.sonyericsson.hudson.plugins.gerrit.trigger.gerritnotifier.ToGerritRunListener;
import com.sonyericsson.hudson.plugins.gerrit.trigger.hudsontrigger.actions.RetriggerAction;
import com.sonyericsson.hudson.plugins.gerrit.trigger.hudsontrigger.actions.RetriggerAllAction;
import com.sonyericsson.hudson.plugins.gerrit.trigger.hudsontrigger.data.CompareType;
import com.sonyericsson.hudson.plugins.gerrit.trigger.hudsontrigger.data.GerritProject;
import com.sonyericsson.hudson.plugins.gerrit.trigger.hudsontrigger.data.TriggerContext;
import hudson.Extension;
import hudson.model.AbstractBuild;
import hudson.model.AbstractProject;
import hudson.model.Item;
import hudson.model.ParameterDefinition;
import hudson.model.ParameterValue;
import hudson.model.ParametersAction;
import hudson.model.ParametersDefinitionProperty;
import hudson.triggers.Trigger;
import hudson.triggers.TriggerDescriptor;
import hudson.util.FormValidation;
import org.kohsuke.stapler.DataBoundConstructor;
import org.kohsuke.stapler.QueryParameter;
import org.slf4j.Logger;
import org.slf4j.LoggerFactory;

import java.util.ArrayList;
import java.util.HashMap;
import java.util.List;
import java.util.concurrent.Future;

import static com.sonyericsson.hudson.plugins.gerrit.gerritevents.GerritDefaultValues.DEFAULT_BUILD_SCHEDULE_DELAY;
import static com.sonyericsson.hudson.plugins.gerrit.trigger.hudsontrigger.GerritTriggerParameters.setOrCreateParameters;

/**
 * Triggers a build based on Gerrit events.
 *
 * @author Robert Sandell &lt;robert.sandell@sonyericsson.com&gt;
 */
public class GerritTrigger extends Trigger<AbstractProject> implements GerritEventListener {

    /**
     * This parameter is used to create hasCode value.
     */
    private static final int HASH_NUMBER = 53;

    private static final Logger logger = LoggerFactory.getLogger(GerritTrigger.class);
    //! Association between patches and the jobs that we're running for them
    private transient RunningJobs runningJobs = new RunningJobs();
    private transient AbstractProject myProject;
    private List<GerritProject> gerritProjects;
    private Integer gerritBuildStartedVerifiedValue;
    private Integer gerritBuildStartedCodeReviewValue;
    private Integer gerritBuildSuccessfulVerifiedValue;
    private Integer gerritBuildSuccessfulCodeReviewValue;
    private Integer gerritBuildFailedVerifiedValue;
    private Integer gerritBuildFailedCodeReviewValue;
    private Integer gerritBuildUnstableVerifiedValue;
    private Integer gerritBuildUnstableCodeReviewValue;
    private boolean silentMode;
    private boolean escapeQuotes;
    private boolean triggerOnPatchsetUploadedEvent;
    private boolean triggerOnChangeMergedEvent;
    private boolean triggerOnCommentAddedEvent;
    private boolean triggerOnRefUpdatedEvent;
    private String commentAddedTriggerApprovalCategory;
    private String commentAddedTriggerApprovalValue;
    private String buildStartMessage;
    private String buildFailureMessage;
    private String buildSuccessfulMessage;
    private String buildUnstableMessage;
    private String customUrl;

    /**
     * Default DataBound Constructor.
     *
     * @param gerritProjects                 the set of triggering rules.
     * @param gerritBuildStartedVerifiedValue
     *                                       Job specific Gerrit verified vote when a build is started, null means that
     *                                       the global value should be used.
     * @param gerritBuildStartedCodeReviewValue
     *                                       Job specific Gerrit code review vote when a build is started, null means
     *                                       that the global value should be used.
     * @param gerritBuildSuccessfulVerifiedValue
     *                                       Job specific Gerrit verified vote when a build is successful, null means
     *                                       that the global value should be used.
     * @param gerritBuildSuccessfulCodeReviewValue
     *                                       Job specific Gerrit code review vote when a build is successful, null means
     *                                       that the global value should be used.
     * @param gerritBuildFailedVerifiedValue Job specific Gerrit verified vote when a build is failed, null means that
     *                                       the global value should be used.
     * @param gerritBuildFailedCodeReviewValue
     *                                       Job specific Gerrit code review vote when a build is failed, null means
     *                                       that the global value should be used.
     * @param gerritBuildUnstableVerifiedValue
     *                                       Job specific Gerrit verified vote when a build is unstable, null means that
     *                                       the global value should be used.
     * @param gerritBuildUnstableCodeReviewValue
     *                                       Job specific Gerrit code review vote when a build is unstable, null means
     *                                       that the global value should be used.
     * @param silentMode                     Silent Mode on or off.
     * @param escapeQuotes                   EscapeQuotes on or off.
     * @param triggerOnPatchsetUploadedEvent Trigger event on patchset uploaded on or off.
     * @param triggerOnChangeMergedEvent     Trigger event on change merged on or off.
     * @param triggerOnCommentAddedEvent     Trigger event on comment added on or off.
     * @param triggerOnRefUpdatedEvent       Trigger event on ref updated on or off.
     * @param commentAddedTriggerApprovalCategory     Approval category for comment added trigger.
     * @param commentAddedTriggerApprovalValue        Approval value for comment added trigger.
     * @param buildStartMessage              Message to write to Gerrit when a build begins
     * @param buildSuccessfulMessage         Message to write to Gerrit when a build succeeds
     * @param buildUnstableMessage           Message to write to Gerrit when a build is unstable
     * @param buildFailureMessage            Message to write to Gerrit when a build fails
     * @param customUrl                      Custom URL to sen to gerrit instead of build URL
     */
    @DataBoundConstructor
    public GerritTrigger(
            List<GerritProject> gerritProjects,
            Integer gerritBuildStartedVerifiedValue,
            Integer gerritBuildStartedCodeReviewValue,
            Integer gerritBuildSuccessfulVerifiedValue,
            Integer gerritBuildSuccessfulCodeReviewValue,
            Integer gerritBuildFailedVerifiedValue,
            Integer gerritBuildFailedCodeReviewValue,
            Integer gerritBuildUnstableVerifiedValue,
            Integer gerritBuildUnstableCodeReviewValue,
            boolean silentMode,
            boolean escapeQuotes,
            boolean triggerOnPatchsetUploadedEvent,
            boolean triggerOnChangeMergedEvent,
            boolean triggerOnCommentAddedEvent,
            boolean triggerOnRefUpdatedEvent,
            String commentAddedTriggerApprovalCategory,
            String commentAddedTriggerApprovalValue,
            String buildStartMessage,
            String buildSuccessfulMessage,
            String buildUnstableMessage,
            String buildFailureMessage,
            String customUrl) {
        this.gerritProjects = gerritProjects;
        this.gerritBuildStartedVerifiedValue = gerritBuildStartedVerifiedValue;
        this.gerritBuildStartedCodeReviewValue = gerritBuildStartedCodeReviewValue;
        this.gerritBuildSuccessfulVerifiedValue = gerritBuildSuccessfulVerifiedValue;
        this.gerritBuildSuccessfulCodeReviewValue = gerritBuildSuccessfulCodeReviewValue;
        this.gerritBuildFailedVerifiedValue = gerritBuildFailedVerifiedValue;
        this.gerritBuildFailedCodeReviewValue = gerritBuildFailedCodeReviewValue;
        this.gerritBuildUnstableVerifiedValue = gerritBuildUnstableVerifiedValue;
        this.gerritBuildUnstableCodeReviewValue = gerritBuildUnstableCodeReviewValue;
        this.silentMode = silentMode;
        this.escapeQuotes = escapeQuotes;
        this.triggerOnPatchsetUploadedEvent = triggerOnPatchsetUploadedEvent;
        this.triggerOnChangeMergedEvent = triggerOnChangeMergedEvent;
        this.triggerOnCommentAddedEvent = triggerOnCommentAddedEvent;
        this.triggerOnRefUpdatedEvent = triggerOnRefUpdatedEvent;
        this.commentAddedTriggerApprovalCategory = commentAddedTriggerApprovalCategory;
        this.commentAddedTriggerApprovalValue = commentAddedTriggerApprovalValue;
        this.buildStartMessage = buildStartMessage;
        this.buildSuccessfulMessage = buildSuccessfulMessage;
        this.buildUnstableMessage = buildUnstableMessage;
        this.buildFailureMessage = buildFailureMessage;
        this.customUrl = customUrl;
    }

    /**
     * Finds the GerritTrigger in a project.
     *
     * @param project the project.
     * @return the trigger if there is one, null otherwise.
     */
    public static GerritTrigger getTrigger(AbstractProject project) {
        return (GerritTrigger)project.getTrigger(GerritTrigger.class);
    }

    @Override
    public void start(AbstractProject project, boolean newInstance) {
        logger.debug("Start project: {}", project);
        super.start(project, newInstance);
        this.myProject = project;
        try {
            if (PluginImpl.getInstance() != null) {
                PluginImpl.getInstance().addListener(this);
            } else {
                logger.warn("The plugin instance could not be found! Project {} will not be triggered!",
                        project.getFullDisplayName());
            }
        } catch (IllegalStateException e) {
            logger.error("I am too early!", e);
        }
    }

    @Override
    public void stop() {
        logger.debug("Stop");
        super.stop();
        try {
            if (PluginImpl.getInstance() != null) {
                PluginImpl.getInstance().removeListener(this);
            }
        } catch (IllegalStateException e) {
            logger.error("I am too late!", e);
        }
    }

    @Override
    public void gerritEvent(GerritEvent event) {
        //Default should do nothing
    }

    /**
     * Called when a PatchSetCreated event arrives.
     *
     * @param event the event
     */
    @Override
    public void gerritEvent(PatchsetCreated event) {
        logger.trace("event: {}", event);
        if (!myProject.isBuildable()) {
            logger.trace("Disabled.");
            return;
        }

        if (triggerOnPatchsetUploadedEvent && isInteresting(event)) {
            logger.trace("The event is interesting.");
            if (!silentMode) {
                ToGerritRunListener.getInstance().onTriggered(myProject, event);
            } else {
                event.fireProjectTriggered(myProject);
            }
            GerritCause cause;
            if (event instanceof ManualPatchsetCreated) {
                cause = new GerritManualCause((ManualPatchsetCreated)event, silentMode);
            } else {
                cause = new GerritCause(event, silentMode);
            }

            schedule(cause, event);
        }
    }

    /**
     * Schedules a build with parameters from the event. With {@link #myProject} as the project to build.
     *
     * @param cause the cause of the build.
     * @param event the event.
     */
    protected void schedule(GerritCause cause, GerritTriggeredEvent event) {
        schedule(cause, event, myProject);
    }

    /**
     * Schedules a build with parameters from the event.
     *
     * @param cause   the cause of the build.
     * @param event   the event.
     * @param project the project to build.
     */
    protected void schedule(GerritCause cause, GerritTriggeredEvent event, AbstractProject project) {
    	BadgeAction badgeAction = null;
    	if (event.getChange() != null) {
    		badgeAction = new BadgeAction(event);
    	}
    	//during low traffic we still don't want to spam Gerrit, 3 is a nice number, isn't it?
    	Future build = project.scheduleBuild2(
                getBuildScheduleDelay(),
                cause,
                badgeAction,
                new RetriggerAction(cause.getContext()),
                new RetriggerAllAction(cause.getContext()),
                createParameters(event, project));
        //Experimental feature!
        if (event.getChange() != null && PluginImpl.getInstance().getConfig().isGerritBuildCurrentPatchesOnly()) {
            getRunningJobs().scheduled(event.getChange(), build, project.getName());
        }
<<<<<<< HEAD
        if (event.getChange() != null) {
        	logger.info("Project {} Build Scheduled: {} By event: {}",
        			new Object[]{project.getName(), (build != null),
        			event.getChange().getNumber() + "/" + event.getPatchSet().getNumber(), });
        } else if (event.getRefUpdate() != null) {
        	logger.info("Project {} Build Scheduled: {} By event: {}",
        			new Object[]{project.getName(), (build != null),
        			event.getRefUpdate().getRefName() + " " + event.getRefUpdate().getNewRev(), });
        }
=======

        logger.info("Project {} Build Scheduled: {} By event: {}",
                new Object[]{project.getName(), (build != null),
                event.getChange().getNumber() + "/" + event.getPatchSet().getNumber(), });
>>>>>>> db800301
    }

    /**
     * Gives you {@link #runningJobs}. It makes sure that the reference is not null.
     *
     * @return the store of running jobs.
     */
    private synchronized RunningJobs getRunningJobs() {
        if (runningJobs == null) {
            runningJobs = new RunningJobs();
        }
        return runningJobs;
    }

    /**
     * Used to inform the plugin that the builds for a job have ended. This allows us to clean up our list of what jobs
     * we're running.
     *
     * @param event the event.
     */
    public void notifyBuildEnded(GerritTriggeredEvent event) {
        //Experimental feature!
        if (event.getChange() != null && PluginImpl.getInstance().getConfig().isGerritBuildCurrentPatchesOnly()) {
            getRunningJobs().remove(event.getChange());
        }
    }

    /**
     * getBuildScheduleDelay method will return configured buildScheduledelay value. If the value is missing or invalid
     * it the method will return default schedule delay or
     * {@link com.sonyericsson.hudson.plugins.gerrit.gerritevents.GerritDefaultValues#DEFAULT_BUILD_SCHEDULE_DELAY}.
     *
     * @return buildScheduleDelay.
     */
    public int getBuildScheduleDelay() {
        if (PluginImpl.getInstance() == null || PluginImpl.getInstance().getConfig() == null) {
            return DEFAULT_BUILD_SCHEDULE_DELAY;
        } else {
            int buildScheduleDelay = PluginImpl.getInstance().getConfig().getBuildScheduleDelay();
            if (buildScheduleDelay < DEFAULT_BUILD_SCHEDULE_DELAY) {
                return DEFAULT_BUILD_SCHEDULE_DELAY;
            } else {
                return buildScheduleDelay;
            }
        }

    }

    /**
     * Creates a ParameterAction and fills it with the project's default parameters + the Standard Gerrit parameters.
     *
     * @param event   the event.
     * @param project the project.
     * @return the ParameterAction.
     */
    protected ParametersAction createParameters(GerritTriggeredEvent event, AbstractProject project) {
        List<ParameterValue> parameters = getDefaultParametersValues(project);
        setOrCreateParameters(event, parameters, isEscapeQuotes());
        return new ParametersAction(parameters);
    }

    /**
     * Retrieves all default parameter values for a project.
     * Copied from {@link AbstractProject#getDefaultParametersValues()}
     * version 1.362. TODO: This is not a good way to solve the problem.
     *
     * @param project the project.
     * @return the default parameter values.
     */
    private List<ParameterValue> getDefaultParametersValues(AbstractProject project) {
        ParametersDefinitionProperty paramDefProp =
                (ParametersDefinitionProperty)project.getProperty(ParametersDefinitionProperty.class);
        List<ParameterValue> defValues = new ArrayList<ParameterValue>();

        /*
         * This check is made ONLY if someone calls this method even if isParametrized() is false.
         */
        if (paramDefProp == null) {
            return defValues;
        }

        /* Scan for all parameters with an associated default value */
        for (ParameterDefinition paramDefinition : paramDefProp.getParameterDefinitions()) {
            ParameterValue defaultValue = paramDefinition.getDefaultParameterValue();

            if (defaultValue != null) {
                defValues.add(defaultValue);
            }
        }

        return defValues;
    }

    /**
     * Re-triggers the build in {@link TriggerContext#getThisBuild()} for the context's event. Will not do any {@link
     * #isInteresting(com.sonyericsson.hudson.plugins.gerrit.gerritevents.dto.events.PatchsetCreated)} checks. If more
     * than one build was triggered by the event the results from those builds will be counted again, but they won't be
     * re-triggered. If any builds for the event are still running, this new scheduled build will replace its
     * predesessor. If the project is currently building the event, no scheduling will be done.
     *
     * @param context the previous context.
     */
    public void retriggerThisBuild(TriggerContext context) {
        if (context.getThisBuild().getProject().isBuildable()
                && !ToGerritRunListener.getInstance().isBuilding(context.getThisBuild().getProject(),
                        context.getEvent())) {

            if (!silentMode) {
                ToGerritRunListener.getInstance().onRetriggered(
                        context.getThisBuild().getProject(),
                        context.getEvent(),
                        context.getOtherBuilds());
            }
            final GerritUserCause cause = new GerritUserCause(context.getEvent(), silentMode);
            schedule(cause, context.getEvent(), context.getThisBuild().getProject());
        }
    }

    //CS IGNORE LineLength FOR NEXT 9 LINES. REASON: Javadoc see syntax.

    /**
     * Retriggers all builds in the given context. The builds will only be triggered if no builds for the event are
     * building.
     *
     * @param context the context to rebuild.
     * @see ToGerritRunListener#isBuilding(com.sonyericsson.hudson.plugins.gerrit.gerritevents.dto.events.PatchsetCreated)
     */
    public void retriggerAllBuilds(TriggerContext context) {
        if (!ToGerritRunListener.getInstance().isBuilding(context.getEvent())) {
            retrigger(context.getThisBuild().getProject(), context.getEvent());
            for (AbstractBuild build : context.getOtherBuilds()) {
                GerritTrigger trigger = (GerritTrigger)build.getProject().getTrigger(GerritTrigger.class);
                if (trigger != null) {
                    trigger.retrigger(build.getProject(), context.getEvent());
                }
            }
        }
    }

    /**
     * Retriggers one build in a set of many.
     *
     * @param project the project to retrigger.
     * @param event   the event.
     * @see #retriggerAllBuilds(com.sonyericsson.hudson.plugins.gerrit.trigger.hudsontrigger.data.TriggerContext)
     */
    private void retrigger(AbstractProject project, GerritTriggeredEvent event) {
        if (project.isBuildable()) {
            if (!silentMode) {
                ToGerritRunListener.getInstance().onRetriggered(project, event, null);
            }
            GerritUserCause cause = new GerritUserCause(event, silentMode);
            schedule(cause, event, project);
        }
    }

    @Override
    public int hashCode() {
        if (myProject == null) {
            return super.hashCode();
        } else {
            return (HASH_NUMBER + myProject.getFullName().hashCode());
        }
    }

    /**
     * Called when a ChangeAbandoned event arrives. Should probably not be listening on this here.
     *
     * @param event the event.
     */
    @Override
    public void gerritEvent(ChangeAbandoned event) {
        //TODO Implement
    }

    /**
     * Called when a ChangeMerged event arrives.
     *
     * @param event the event.
     */
    @Override
    public void gerritEvent(ChangeMerged event) {
        logger.trace("event: {}", event);
        if (!myProject.isBuildable()) {
            logger.trace("Disabled.");
            return;
        }
        if (triggerOnChangeMergedEvent && isInteresting(event)) {
            logger.trace("The event is interesting.");
            if (!silentMode) {
                ToGerritRunListener.getInstance().onTriggered(myProject, event);
            }
            GerritCause cause = new GerritCause(event, silentMode);
            schedule(cause, event);
        }
    }

    /**
     * Checks if the approvals associated with this comment-added event match what
     * this trigger is configured to look for.
     *
     * @param event the event.
     * @return true if the event matches the approval category and value configured.
     */
    private boolean matchesApproval(CommentAdded event) {
        for (Approval approval : event.getApprovals()) {
            if (approval.getType().equals(this.commentAddedTriggerApprovalCategory)
                    && approval.getValue().equals(this.commentAddedTriggerApprovalValue)) {
                return true;
            }
        }
        return false;
    }

    /**
     * Called when a CommentAdded event arrives.
     *
     * @param event the event.
     */
    @Override
    public void gerritEvent(CommentAdded event) {
        logger.trace("event: {}", event);
        if (!myProject.isBuildable()) {
            logger.trace("Disabled.");
            return;
        }
        if (triggerOnCommentAddedEvent && isInteresting(event)
                && matchesApproval(event)) {
            logger.trace("The event is interesting.");
            if (!silentMode) {
                ToGerritRunListener.getInstance().onTriggered(myProject, event);
            }
            GerritCause cause = new GerritCause(event, silentMode);
            schedule(cause, event);
        }
    }

    /**
     * Called when a RefUpdated event arrives.
     *
     * @param event the event.
     */
    @Override
    public void gerritEvent(RefUpdated event) {
        logger.trace("event: {}", event);
        if (!myProject.isBuildable()) {
            logger.trace("Disabled.");
            return;
        }
        if (triggerOnRefUpdatedEvent && isInteresting(event)) { 
            logger.trace("The event is interesting.");
            if (!silentMode) {
                ToGerritRunListener.getInstance().onTriggered(myProject, event);
            }
            GerritCause cause = new GerritCause(event, silentMode);
            schedule(cause, event);
        }
    }

    /**
     * The list of GerritProject triggering rules.
     *
     * @return the rule-set.
     */
    public List<GerritProject> getGerritProjects() {
        return gerritProjects;
    }

    /**
     * The list of GerritProject triggering rules.
     *
     * @param gerritProjects the rule-set
     */
    public void setGerritProjects(List<GerritProject> gerritProjects) {
        this.gerritProjects = gerritProjects;
    }

    /**
     * Job specific Gerrit code review vote when a build is failed, null means that the global value should be used.
     *
     * @return the vote value.
     */
    public Integer getGerritBuildFailedCodeReviewValue() {
        return gerritBuildFailedCodeReviewValue;
    }

    /**
     * Job specific Gerrit code review vote when a build is failed, providing null means that the global value should be
     * used.
     *
     * @param gerritBuildFailedCodeReviewValue
     *         the vote value.
     */
    public void setGerritBuildFailedCodeReviewValue(Integer gerritBuildFailedCodeReviewValue) {
        this.gerritBuildFailedCodeReviewValue = gerritBuildFailedCodeReviewValue;
    }

    /**
     * Job specific Gerrit verified vote when a build is failed, null means that the global value should be used.
     *
     * @return the vote value.
     */
    public Integer getGerritBuildFailedVerifiedValue() {
        return gerritBuildFailedVerifiedValue;
    }

    /**
     * Job specific Gerrit verified vote when a build is failed, providing null means that the global value should be
     * used.
     *
     * @param gerritBuildFailedVerifiedValue the vote value.
     */
    public void setGerritBuildFailedVerifiedValue(Integer gerritBuildFailedVerifiedValue) {
        this.gerritBuildFailedVerifiedValue = gerritBuildFailedVerifiedValue;
    }

    /**
     * Job specific Gerrit code review vote when a build is started, null means that the global value should be used.
     *
     * @return the vote value.
     */
    public Integer getGerritBuildStartedCodeReviewValue() {
        return gerritBuildStartedCodeReviewValue;
    }

    /**
     * Job specific Gerrit code review vote when a build is started, providing null means that the global value should
     * be used.
     *
     * @param gerritBuildStartedCodeReviewValue
     *         the vote value.
     */
    public void setGerritBuildStartedCodeReviewValue(Integer gerritBuildStartedCodeReviewValue) {
        this.gerritBuildStartedCodeReviewValue = gerritBuildStartedCodeReviewValue;
    }

    /**
     * Job specific Gerrit verified vote when a build is started, null means that the global value should be used.
     *
     * @return the vote value.
     */
    public Integer getGerritBuildStartedVerifiedValue() {
        return gerritBuildStartedVerifiedValue;
    }

    /**
     * Job specific Gerrit verified vote when a build is started, providing null means that the global value should be
     * used.
     *
     * @param gerritBuildStartedVerifiedValue
     *         the vote value.
     */
    public void setGerritBuildStartedVerifiedValue(Integer gerritBuildStartedVerifiedValue) {
        this.gerritBuildStartedVerifiedValue = gerritBuildStartedVerifiedValue;
    }

    /**
     * Job specific Gerrit code review vote when a build is successful, null means that the global value should be
     * used.
     *
     * @return the vote value.
     */
    public Integer getGerritBuildSuccessfulCodeReviewValue() {
        return gerritBuildSuccessfulCodeReviewValue;
    }

    /**
     * Job specific Gerrit code review vote when a build is successful, providing null means that the global value
     * should be used.
     *
     * @param gerritBuildSuccessfulCodeReviewValue
     *         the vote value.
     */
    public void setGerritBuildSuccessfulCodeReviewValue(Integer gerritBuildSuccessfulCodeReviewValue) {
        this.gerritBuildSuccessfulCodeReviewValue = gerritBuildSuccessfulCodeReviewValue;
    }

    /**
     * Job specific Gerrit verified vote when a build is successful, null means that the global value should be used.
     *
     * @return the vote value.
     */
    public Integer getGerritBuildSuccessfulVerifiedValue() {
        return gerritBuildSuccessfulVerifiedValue;
    }

    /**
     * Job specific Gerrit verified vote when a build is successful, providing null means that the global value should
     * be used.
     *
     * @param gerritBuildSuccessfulVerifiedValue
     *         the vote value.
     */
    public void setGerritBuildSuccessfulVerifiedValue(Integer gerritBuildSuccessfulVerifiedValue) {
        this.gerritBuildSuccessfulVerifiedValue = gerritBuildSuccessfulVerifiedValue;
    }

    /**
     * Job specific Gerrit code review vote when a build is unstable, null means that the global value should be used.
     *
     * @return the vote value.
     */
    public Integer getGerritBuildUnstableCodeReviewValue() {
        return gerritBuildUnstableCodeReviewValue;
    }

    /**
     * Job specific Gerrit code review vote when a build is unstable, providing null means that the global value should
     * be used.
     *
     * @param gerritBuildUnstableCodeReviewValue
     *         the vote value.
     */
    public void setGerritBuildUnstableCodeReviewValue(Integer gerritBuildUnstableCodeReviewValue) {
        this.gerritBuildUnstableCodeReviewValue = gerritBuildUnstableCodeReviewValue;
    }

    /**
     * Job specific Gerrit verified vote when a build is unstable, null means that the global value should be used.
     *
     * @return the vote value.
     */
    public Integer getGerritBuildUnstableVerifiedValue() {
        return gerritBuildUnstableVerifiedValue;
    }

    /**
     * Job specific Gerrit verified vote when a build is unstable, providing null means that the global value should be
     * used.
     *
     * @param gerritBuildUnstableVerifiedValue
     *         the vote value.
     */
    public void setGerritBuildUnstableVerifiedValue(Integer gerritBuildUnstableVerifiedValue) {
        this.gerritBuildUnstableVerifiedValue = gerritBuildUnstableVerifiedValue;
    }

    /**
     * If silent mode is on or off. When silent mode is on there will be no communication back to Gerrit, i.e. no build
     * started/failed/successful approve messages etc. Default is false.
     *
     * @return true if silent mode is on.
     */
    public boolean isSilentMode() {
        return silentMode;
    }

    /**
     * if escapeQuotes is on or off. When escapeQuotes is on this plugin will escape quotes in Gerrit event parameter
     * string Default is true
     *
     * @return true if escapeQuotes is on.
     */
    public boolean isEscapeQuotes() {

        return escapeQuotes;
    }

    /**
     * Trigger on patchset-uploaded events
     * Default is true.
     *
     * @return true if trigger on patchset-uploaded events.
     */
    public boolean isTriggerOnPatchsetUploadedEvent() {
        return triggerOnPatchsetUploadedEvent;
    }

    /**
     * Trigger on change-merged events
     * Default is false.
     *
     * @return true if trigger on change-merged events.
     */

    public boolean isTriggerOnChangeMergedEvent() {
        return triggerOnChangeMergedEvent;
    }

    /**
     * Trigger on comment-added events
     * Default is false.
     *
     * @return true if trigger on comment-added events.
     */
    public boolean isTriggerOnCommentAddedEvent() {
        return triggerOnCommentAddedEvent;
    }

    /**
     * Trigger on ref-updated events
     * Default is false.
     *
     * @return true if trigger on ref-updated events.
     */
    public boolean isTriggerOnRefUpdatedEvent() {
        return triggerOnRefUpdatedEvent;
    }

    /**
     * The approval category for the comment added trigger.
     *
     * @return The approval category for the comment added trigger.
     */
    public String getCommentAddedTriggerApprovalCategory() {
        return commentAddedTriggerApprovalCategory;
    }

    /**
     * The approval value for the comment added trigger.
     *
     * @return The approval value for the comment added trigger.
     */
    public String getCommentAddedTriggerApprovalValue() {
        return commentAddedTriggerApprovalValue;
    }

    /**
     * Sets escapeQuotes to on or off. When escapeQuotes is on plugin will escape quotes in Gerrit event parameter
     * string. Default is false.
     *
     * @param escapeQuotes is true if escapeQuotes should be on.
     */
    public void setEscapeQuotes(boolean escapeQuotes) {
        this.escapeQuotes = escapeQuotes;
    }

    /**
     * The message to show users when a build starts, if custom messages are enabled.
     *
     * @return The build start message
     */
    public String getBuildStartMessage() {
        return buildStartMessage;
    }

    /**
     * The message to show users when a build succeeds, if custom messages are enabled.
     *
     * @return The build successful message
     */
    public String getBuildSuccessfulMessage() {
        return buildSuccessfulMessage;
    }

    /**
     * The message to show users when a build is unstable, if custom messages are enabled.
     *
     * @return The build unstable message
     */
    public String getBuildUnstableMessage() {
        return buildUnstableMessage;
    }

    /**
     * The message to show users when a build finishes, if custom messages are enabled.
     *
     * @return The build failure message
     */
    public String getBuildFailureMessage() {
        return buildFailureMessage;
    }

    /**
     * Sets silent mode to on or off. When silent mode is on there will be no communication back to Gerrit, i.e. no
     * build started/failed/successful approve messages etc. Default is false.
     *
     * @param silentMode true if silent mode should be on.
     */
    public void setSilentMode(boolean silentMode) {
        this.silentMode = silentMode;
    }

    /**
     * URL to send in comment to gerrit.
     *
     * @return custom URL to post back to gerrit
     */
    public String getCustomUrl() {
        return customUrl;
    }

    /**
     * Set custom URL to post back to gerrit.
     *
     * @param customUrl url to set
     */
    public void setCustomUrl(String customUrl) {
        this.customUrl = customUrl;
    }

    /**
     * Sets triggering on patchset-uploaded events.
     * Default is true.
     *
     * @param triggerOnPatchsetUploadedEvent true if should trigger on patchset-uploaded.
     */
    public void setTriggerOnPatchsetUploadedEvent(boolean triggerOnPatchsetUploadedEvent) {
        this.triggerOnPatchsetUploadedEvent = triggerOnPatchsetUploadedEvent;
    }

    /**
     * Sets triggering on change-merged events.
     * Default is false.
     *
     * @param triggerOnChangeMergedEvent true if should trigger on change-merged.
     */
    public void setTriggerOnChangeMergedEvent(boolean triggerOnChangeMergedEvent) {
        this.triggerOnChangeMergedEvent = triggerOnChangeMergedEvent;
    }

    /**
     * Sets triggering on comment-added events.
     * Default is false.
     *
     * @param triggerOnCommentAddedEvent true if should trigger on comment-added.
     */
    public void setTriggerOnCommentAddedEvent(boolean triggerOnCommentAddedEvent) {
        this.triggerOnCommentAddedEvent = triggerOnCommentAddedEvent;
    }
<<<<<<< HEAD
    
    /**
     * Sets triggering on ref-updated events.
     * Default is false.
     *
     * @param triggerOnRefUpdatedEvent true if should trigger on ref-updated.
     */
    public void setTriggerOnRefUpdatedEvent(boolean triggerOnRefUpdatedEvent) {
        this.triggerOnRefUpdatedEvent = triggerOnRefUpdatedEvent;
    }
    
    
=======


>>>>>>> db800301
    /**
     * Should we trigger on this event?
     *
     * @param event the event
     * @return true if we should.
     */
    private boolean isInteresting(GerritTriggeredEvent event) {
        if (gerritProjects != null) {
            logger.trace("entering isInteresting projects configured: {} the event: {}", gerritProjects.size(), event);
            for (GerritProject p : gerritProjects) {
            	if (event.getChange() != null) {
            		if (p.isInteresting(event.getChange().getProject(), 
            				event.getChange().getBranch())) {
            			logger.trace("According to {} the event is interesting.", p);
            			return true;
            		}
                } else if (event.getRefUpdate() != null) {
            		if (p.isInteresting(event.getRefUpdate().getProject(), 
            				event.getRefUpdate().getRefName())) {
            			logger.trace("According to {} the event is interesting.", p);
            			return true;
            		}	
                }
            }
        }
        logger.trace("Nothing interesting here, move along folks!");
        return false;
    }

    /**
     * The Descriptor for the Trigger.
     */
    @Extension
    public static final class DescriptorImpl extends TriggerDescriptor {

        /**
         * Checks that the provided parameter is an empty string or an integer.
         *
         * @param value the value.
         * @return {@link FormValidation#validatePositiveInteger(String)}
         */
        public FormValidation doEmptyOrIntegerCheck(
                @QueryParameter("value")
                final String value) {
            if (value == null || value.length() <= 0) {
                return FormValidation.ok();
            } else {
                try {
                    Integer.parseInt(value);
                    return FormValidation.ok();
                } catch (NumberFormatException e) {
                    return FormValidation.error(hudson.model.Messages.Hudson_NotANumber());
                }
            }
        }

        /**
         * Default Constructor.
         */
        public DescriptorImpl() {
            super(GerritTrigger.class);
        }

        @Override
        public boolean isApplicable(Item item) {
            return true;
        }

        @Override
        public String getDisplayName() {
            return Messages.TriggerDisplayName();
        }

        @Override
        public String getHelpFile() {
            return "/plugin/gerrit-trigger/help-whatIsGerritTrigger.html";
        }

        /**
         * A list of CompareTypes for the UI.
         *
         * @return A list of CompareTypes
         */
        public CompareType[] getCompareTypes() {
            return CompareType.values();
        }
    }

    /**
     * Class for maintaining and synchronizing the runningJobs info.
     * Association between patches and the jobs that we're running for them.
     */
    public static class RunningJobs {
        private final HashMap<Change, Future> runningJobs = new HashMap<Change, Future>();

        /**
         * Does the needful after a build has been scheduled.
         * I.e. cancelling the old build if configured to do so and removing and storing any references.
         *
         * @param change the change.
         * @param build the build that has been scheduled.
         * @param projectName the name of the current project for better logging.
         */
        public synchronized void scheduled(Change change, Future build, String projectName) {
            // check if we're running any jobs for this event
            if (runningJobs.containsKey(change)) {
                logger.debug("A previous build of {} is running for event {}",
                        projectName, change.getId());
                // if we were, let's cancel them
                Future oldBuild = runningJobs.remove(change);
                if (PluginImpl.getInstance().getConfig().isGerritBuildCurrentPatchesOnly()) {
                    logger.debug("Cancelling old build {} of {}", oldBuild.toString(), projectName);
                    oldBuild.cancel(true);
                }
            } else {
                logger.debug("No previous build of {} is running for event {}, so no cancellation request.",
                        projectName, change.getId());
            }
            // add our new job
            runningJobs.put(change, build);
        }

        /**
         * Removes any reference to the current build for this change.
         *
         * @param change the change.
         * @return the build that was removed.
         */
        public synchronized Future remove(Change change) {
            return runningJobs.remove(change);
        }
    }
}<|MERGE_RESOLUTION|>--- conflicted
+++ resolved
@@ -304,7 +304,6 @@
         if (event.getChange() != null && PluginImpl.getInstance().getConfig().isGerritBuildCurrentPatchesOnly()) {
             getRunningJobs().scheduled(event.getChange(), build, project.getName());
         }
-<<<<<<< HEAD
         if (event.getChange() != null) {
         	logger.info("Project {} Build Scheduled: {} By event: {}",
         			new Object[]{project.getName(), (build != null),
@@ -314,12 +313,6 @@
         			new Object[]{project.getName(), (build != null),
         			event.getRefUpdate().getRefName() + " " + event.getRefUpdate().getNewRev(), });
         }
-=======
-
-        logger.info("Project {} Build Scheduled: {} By event: {}",
-                new Object[]{project.getName(), (build != null),
-                event.getChange().getNumber() + "/" + event.getPatchSet().getNumber(), });
->>>>>>> db800301
     }
 
     /**
@@ -940,7 +933,6 @@
     public void setTriggerOnCommentAddedEvent(boolean triggerOnCommentAddedEvent) {
         this.triggerOnCommentAddedEvent = triggerOnCommentAddedEvent;
     }
-<<<<<<< HEAD
     
     /**
      * Sets triggering on ref-updated events.
@@ -952,11 +944,6 @@
         this.triggerOnRefUpdatedEvent = triggerOnRefUpdatedEvent;
     }
     
-    
-=======
-
-
->>>>>>> db800301
     /**
      * Should we trigger on this event?
      *
