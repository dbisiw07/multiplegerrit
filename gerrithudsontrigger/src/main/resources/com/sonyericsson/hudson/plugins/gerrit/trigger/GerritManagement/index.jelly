--- conflicted
+++ resolved
@@ -22,345 +22,6 @@
             </ul>
             <a href="new"> Add New Server </a>
 
-    <!--
-            <f:form method="post" action="configSubmit" name="config">
-<<<<<<< HEAD
-            
-            div(style: "margin-top: 10px; margin-bottom: 10px;") {
-      a(style: "font-weight: bold; "
-                + "font-size: larger; "
-                + "padding-left: 30px; "
-                + "min-height: 30px; "
-                + "padding-top: 5px; "
-                + "padding-bottom: 5px; "
-                + "background-image: url( \'" + newImageUrl + "\'); "
-                + "background-position: left center; "
-                + "background-repeat: no-repeat;",
-        href: "new",
-        alt: _("New")) {text(_("Create new"))}
-      }
-            
-=======
-                <f:section title="${%Gerrit Server}">
-                    <f:entry title="${%Hostname}"
-                             help="/plugin/gerrit-trigger/help-GerritHostname.html">
-                        <f:textbox name="gerritHostName"
-                                   value="${it.config.gerritHostName}"
-                                   default="${com.sonyericsson.hudson.plugins.gerrit.gerritevents.GerritDefaultValues.DEFAULT_GERRIT_HOSTNAME}"/>
-                    </f:entry>
-                    <f:entry title="${%Frontend URL}"
-                             help="/plugin/gerrit-trigger/help-GerritFrontendUrl.html">
-                        <f:textbox name="gerritFrontEndUrl"
-                                   value="${it.config.gerritFrontEndUrl}"
-                                   default="${com.sonyericsson.hudson.plugins.gerrit.gerritevents.GerritDefaultValues.DEFAULT_GERRIT_HOSTNAME}"
-                                   checkUrl="'${rootURL}/gerrit-trigger/urlCheck?value='+escape(this.value)"/>
-                    </f:entry>
-                    <f:entry title="${%SSH Port}"
-                             help="/plugin/gerrit-trigger/help-GerritSshPort.html">
-                        <f:textbox name="gerritSshPort"
-                                   value="${it.config.gerritSshPort}"
-                                   default="${com.sonyericsson.hudson.plugins.gerrit.gerritevents.GerritDefaultValues.DEFAULT_GERRIT_SSH_PORT}"
-                                   checkUrl="'${rootURL}/gerrit-trigger/positiveIntegerCheck?value='+escape(this.value)"/>
-                    </f:entry>
-                    <f:entry title="${%Proxy}"
-                             help="/plugin/gerrit-trigger/help-GerritProxy.html">
-                        <f:textbox name="gerritProxy"
-                                   value="${it.config.gerritProxy}"
-                                   default="${com.sonyericsson.hudson.plugins.gerrit.gerritevents.GerritDefaultValues.DEFAULT_GERRIT_PROXY}"/>
-                    </f:entry>
-                    <f:entry title="${%Username}"
-                             help="/plugin/gerrit-trigger/help-GerritUserName.html">
-                        <f:textbox name="gerritUserName"
-                                   value="${it.config.gerritUserName}"
-                                   default="${com.sonyericsson.hudson.plugins.gerrit.gerritevents.GerritDefaultValues.DEFAULT_GERRIT_USERNAME}"/>
-                    </f:entry>
-                    <f:entry title="${%E-mail}"
-                             help="/plugin/gerrit-trigger/help-GerritEMail.html">
-                        <f:textbox name="gerritEMail"
-                                   value="${it.config.gerritEMail}"/>
-                    </f:entry>
-                    <f:entry title="${%SSH Keyfile}"
-                             help="/plugin/gerrit-trigger/help-GerritKeyFile.html">
-                        <f:textbox name="gerritAuthKeyFile"
-                                   value="${it.config.gerritAuthKeyFile}"
-                                   default="${com.sonyericsson.hudson.plugins.gerrit.gerritevents.GerritDefaultValues.DEFAULT_GERRIT_AUTH_KEY_FILE}"
-                                   checkUrl="'${rootURL}/gerrit-trigger/validKeyFileCheck?value='+escape(this.value)"/>
-                    </f:entry>
-                    <f:entry title="${%SSH Keyfile Password}"
-                             help="/plugin/gerrit-trigger/help-GerritKeyFilePassword.html">
-                        <f:password name="gerritAuthKeyFilePassword"
-                                    value="${it.config.gerritAuthKeyFilePassword}"
-                                    default="${com.sonyericsson.hudson.plugins.gerrit.gerritevents.GerritDefaultValues.DEFAULT_GERRIT_AUTH_KEY_FILE_PASSWORD}"/>
-                    </f:entry>
-                    <f:entry title="${%Build Current Patches Only}"
-                             help="/plugin/gerrit-trigger/help-GerritBuildCurrentPatchesOnly.html">
-                        <f:checkbox name="gerritBuildCurrentPatchesOnly"
-                                    checked="${it.config.gerritBuildCurrentPatchesOnly}"
-                                    default="true"/>
-                    </f:entry>
-                    <f:validateButton title="${%Test Connection}"
-                                      progress="${%Testing...}"
-                                      method="testConnection"
-                                      with="gerritHostName,gerritSshPort,gerritProxy,gerritUserName,gerritAuthKeyFile,gerritAuthKeyFilePassword"/>
-                </f:section>
-                <f:section title="${%Gerrit Reporting Values}">
-                    <tr>
-                        <td></td>
-                        <td>
-                            <div style="font-weight: bold; border-bottom: 1px solid black; margin-bottom: 0.2em; margin-top: 0.4em;">
-                                ${%Verify}
-                            </div>
-                        </td>
-                    </tr>
-                    <f:entry title="${%Started}"
-                             help="/plugin/gerrit-trigger/help-GerritBuildStartedVerified.html">
-                        <f:textbox name="gerritBuildStartedVerifiedValue"
-                                   value="${it.config.gerritBuildStartedVerifiedValue}"
-                                   default="${com.sonyericsson.gerrithudsontrigger.config.Config.DEFAULT_GERRIT_BUILD_STARTED_VERIFIED_VALUE}"
-                                   checkUrl="'${rootURL}/gerrit-trigger/integerCheck?value='+escape(this.value)"/>
-                    </f:entry>
-                    <f:entry title="${%Successful}"
-                             help="/plugin/gerrit-trigger/help-GerritBuildSuccessfulVerified.html">
-                        <f:textbox name="gerritBuildSuccessfulVerifiedValue"
-                                   value="${it.config.gerritBuildSuccessfulVerifiedValue}"
-                                   default="${com.sonyericsson.gerrithudsontrigger.config.Config.DEFAULT_GERRIT_BUILD_SUCCESSFUL_VERIFIED_VALUE}"
-                                   checkUrl="'${rootURL}/gerrit-trigger/integerCheck?value='+escape(this.value)"/>
-                    </f:entry>
-                    <f:entry title="${%Failed}"
-                             help="/plugin/gerrit-trigger/help-GerritBuildFailedVerified.html">
-                        <f:textbox name="gerritBuildFailedVerifiedValue"
-                                   value="${it.config.gerritBuildFailedVerifiedValue}"
-                                   default="${com.sonyericsson.gerrithudsontrigger.config.Config.DEFAULT_GERRIT_BUILD_FAILURE_VERIFIED_VALUE}"
-                                   checkUrl="'${rootURL}/gerrit-trigger/integerCheck?value='+escape(this.value)"/>
-                    </f:entry>
-                    <f:entry title="${%Unstable}"
-                             help="/plugin/gerrit-trigger/help-GerritBuildUnstableVerified.html">
-                        <f:textbox name="gerritBuildUnstableVerifiedValue"
-                                   value="${it.config.gerritBuildUnstableVerifiedValue}"
-                                   default="${com.sonyericsson.gerrithudsontrigger.config.Config.DEFAULT_GERRIT_BUILD_UNSTABLE_VERIFIED_VALUE}"
-                                   checkUrl="'${rootURL}/gerrit-trigger/integerCheck?value='+escape(this.value)"/>
-                    </f:entry>
-                    <f:entry title="${%Not built}"
-                             help="/plugin/gerrit-trigger/help-GerritBuildNotBuiltVerified.html">
-                        <f:textbox name="gerritBuildNotBuiltVerifiedValue"
-                                   value="${it.config.gerritBuildNotBuiltVerifiedValue}"
-                                   default="${com.sonyericsson.gerrithudsontrigger.config.Config.DEFAULT_GERRIT_BUILD_NOT_BUILT_VERIFIED_VALUE}"
-                                   checkUrl="'${rootURL}/gerrit-trigger/integerCheck?value='+escape(this.value)"/>
-                    </f:entry>
-                    <tr>
-                        <td></td>
-                        <td>
-                            <div style="font-weight: bold; border-bottom: 1px solid black; margin-bottom: 0.2em; margin-top: 0.4em;">
-                                ${%Code Review}
-                            </div>
-                        </td>
-                    </tr>
-                    <f:entry title="${%Started}"
-                             help="/plugin/gerrit-trigger/help-GerritBuildStartedCodeReview.html">
-                        <f:textbox name="gerritBuildStartedCodeReviewValue"
-                                   value="${it.config.gerritBuildStartedCodeReviewValue}"
-                                   default="${com.sonyericsson.gerrithudsontrigger.config.Config.DEFAULT_GERRIT_BUILD_STARTED_CODE_REVIEW_VALUE}"
-                                   checkUrl="'${rootURL}/gerrit-trigger/integerCheck?value='+escape(this.value)"/>
-                    </f:entry>
-                    <f:entry title="${%Successful}"
-                             help="/plugin/gerrit-trigger/help-GerritBuildSuccessfulCodeReview.html">
-                        <f:textbox name="gerritBuildSuccessfulCodeReviewValue"
-                                   value="${it.config.gerritBuildSuccessfulCodeReviewValue}"
-                                   default="${com.sonyericsson.gerrithudsontrigger.config.Config.DEFAULT_GERRIT_BUILD_SUCCESSFUL_CODE_REVIEW_VALUE}"
-                                   checkUrl="'${rootURL}/gerrit-trigger/integerCheck?value='+escape(this.value)"/>
-                    </f:entry>
-                    <f:entry title="${%Failed}"
-                             help="/plugin/gerrit-trigger/help-GerritBuildFailedCodeReview.html">
-                        <f:textbox name="gerritBuildFailedCodeReviewValue"
-                                   value="${it.config.gerritBuildFailedCodeReviewValue}"
-                                   default="${com.sonyericsson.gerrithudsontrigger.config.Config.DEFAULT_GERRIT_BUILD_FAILURE_CODE_REVIEW_VALUE}"
-                                   checkUrl="'${rootURL}/gerrit-trigger/integerCheck?value='+escape(this.value)"/>
-                    </f:entry>
-                    <f:entry title="${%Unstable}"
-                             help="/plugin/gerrit-trigger/help-GerritBuildUnstableCodeReview.html">
-                        <f:textbox name="gerritBuildUnstableCodeReviewValue"
-                                   value="${it.config.gerritBuildUnstableCodeReviewValue}"
-                                   default="${com.sonyericsson.gerrithudsontrigger.config.Config.DEFAULT_GERRIT_BUILD_UNSTABLE_CODE_REVIEW_VALUE}"
-                                   checkUrl="'${rootURL}/gerrit-trigger/integerCheck?value='+escape(this.value)"/>
-                    </f:entry>
-                    <f:entry title="${%Not built}"
-                             help="/plugin/gerrit-trigger/help-GerritBuildNotBuiltCodeReview.html">
-                        <f:textbox name="gerritBuildNotBuiltCodeReviewValue"
-                                   value="${it.config.gerritBuildNotBuiltCodeReviewValue}"
-                                   default="${com.sonyericsson.gerrithudsontrigger.config.Config.DEFAULT_GERRIT_BUILD_NOT_BUILT_CODE_REVIEW_VALUE}"
-                                   checkUrl="'${rootURL}/gerrit-trigger/integerCheck?value='+escape(this.value)"/>
-                    </f:entry>
-                </f:section>
-                <f:advanced>
-                    <f:section title="${%Gerrit Verified Commands}">
-                        <f:entry title="${%Started}"
-                                 help="/plugin/gerrit-trigger/help-GerritVerifiedCmdBuildStarted.html">
-                            <f:textbox name="gerritVerifiedCmdBuildStarted"
-                                       value="${it.config.gerritCmdBuildStarted}"
-                                       default="gerrit review &lt;CHANGE&gt;,&lt;PATCHSET&gt; --message 'Build Started &lt;BUILDURL&gt; &lt;STARTED_STATS&gt;' --verified &lt;VERIFIED&gt; --code-review &lt;CODE_REVIEW&gt;"/>
-                        </f:entry>
-                        <f:entry title="${%Successful}"
-                                 help="/plugin/gerrit-trigger/help-GerritVerifiedCmdBuildSuccessful.html">
-                            <f:textbox name="gerritVerifiedCmdBuildSuccessful"
-                                       value="${it.config.gerritCmdBuildSuccessful}"
-                                       default="gerrit review &lt;CHANGE&gt;,&lt;PATCHSET&gt; --message 'Build Successful &lt;BUILDS_STATS&gt;' --verified &lt;VERIFIED&gt; --code-review &lt;CODE_REVIEW&gt;"/>
-                        </f:entry>
-                        <f:entry title="${%Failed}"
-                                 help="/plugin/gerrit-trigger/help-GerritVerifiedCmdBuildFailed.html">
-                            <f:textbox name="gerritVerifiedCmdBuildFailed"
-                                       value="${it.config.gerritCmdBuildFailed}"
-                                       default="gerrit review &lt;CHANGE&gt;,&lt;PATCHSET&gt; --message 'Build Failed &lt;BUILDS_STATS&gt;' --verified &lt;VERIFIED&gt; --code-review &lt;CODE_REVIEW&gt;"/>
-                        </f:entry>
-                        <f:entry title="${%Unstable}"
-                                 help="/plugin/gerrit-trigger/help-GerritVerifiedCmdBuildUnstable.html">
-                            <f:textbox name="gerritVerifiedCmdBuildUnstable"
-                                       value="${it.config.gerritCmdBuildUnstable}"
-                                       default="gerrit review &lt;CHANGE&gt;,&lt;PATCHSET&gt; --message 'Build Unstable &lt;BUILDS_STATS&gt;' --verified &lt;VERIFIED&gt; --code-review &lt;CODE_REVIEW&gt;"/>
-                        </f:entry>
-                        <f:entry title="${%Not built}"
-                                 help="/plugin/gerrit-trigger/help-GerritVerifiedCmdBuildNotBuilt.html">
-                            <f:textbox name="gerritVerifiedCmdBuildNotBuilt"
-                                       value="${it.config.gerritCmdBuildNotBuilt}"
-                                       default="gerrit review &lt;CHANGE&gt;,&lt;PATCHSET&gt; --message 'No Builds Executed &lt;BUILDS_STATS&gt;' --verified &lt;VERIFIED&gt; --code-review &lt;CODE_REVIEW&gt;"/>
-                        </f:entry>
-                    </f:section>
-                    <f:section title="${%Misc.}">
-                        <f:entry title="${%Nr of Receiving Worker Threads}"
-                                 help="/plugin/gerrit-trigger/help-ReceivingEventWorkerThreads.html">
-                            <f:textbox name="numberOfReceivingWorkerThreads"
-                                       value="${it.config.numberOfReceivingWorkerThreads}"
-                                       default="${com.sonyericsson.hudson.plugins.gerrit.gerritevents.GerritDefaultValues.DEFAULT_NR_OF_RECEIVING_WORKER_THREADS}"/>
-                        </f:entry>
-                        <f:entry title="${%Nr of Sending Worker Threads}"
-                                 help="/plugin/gerrit-trigger/help-SendingWorkerThreads.html">
-                            <f:textbox name="numberOfSendingWorkerThreads"
-                                       value="${it.config.numberOfSendingWorkerThreads}"
-                                       default="${com.sonyericsson.hudson.plugins.gerrit.gerritevents.GerritDefaultValues.DEFAULT_NR_OF_SENDING_WORKER_THREADS}"/>
-                        </f:entry>
-                        <f:entry title="${%Build Schedule Delay}"
-                                 help="/plugin/gerrit-trigger/help-BuildScheduleDelay.html">
-                            <f:textbox name="buildScheduleDelay"
-                                       value="${it.config.buildScheduleDelay}"
-                                       default="${com.sonyericsson.hudson.plugins.gerrit.gerritevents.GerritDefaultValues.DEFAULT_BUILD_SCHEDULE_DELAY}"
-                                       checkUrl="'${rootURL}/gerrit-trigger/positiveIntegerCheck?value='+escape(this.value)"/>
-                        </f:entry>
-                        <f:entry title="${%Dynamic Config Refresh Interval}"
-                                 help="/plugin/gerrit-trigger/help-DynamicTriggerConfigRefreshInterval.html">
-                            <f:textbox name="dynamicConfigRefreshInterval"
-                                       value="${it.config.dynamicConfigRefreshInterval}"
-                                       default="${com.sonyericsson.hudson.plugins.gerrit.gerritevents.GerritDefaultValues.DEFAULT_DYNAMIC_CONFIG_REFRESH_INTERVAL}"
-                                       checkUrl="'${rootURL}/gerrit-trigger/dynamicConfigRefreshCheck?value='+escape(this.value)"/>
-                        </f:entry>
-                        <f:entry title="${%Enable Manual Trigger}"
-                                 help="/plugin/gerrit-trigger/help-EnableManualTrigger.html">
-                            <f:checkbox name="enableManualTrigger"
-                                        checked="${it.config.enableManualTrigger}"
-                                        default="${true}"/>
-                        </f:entry>
-                        <f:entry title="${%Verdict categories}">
-                            <f:repeatable var="v" items="${it.config.categories}" name="verdictCategories"
-                                          add="${%Add Verdict Category}" minimum="0" header="">
-                                <table>
-                                    <tr>
-                                        <td>
-                                            ${%Verdict value}
-                                        </td>
-                                        <td>
-                                            <f:textbox name="verdictValue" value="${v.verdictValue}"/>
-                                        </td>
-                                    </tr>
-                                    <tr>
-                                        <td>
-                                            ${%Verdict description}
-                                        </td>
-                                        <td>
-                                            <f:textbox name="verdictDescription" value="${v.verdictDescription}"/>
-                                        </td>
-                                    </tr>
-                                    <tr>
-                                        <td>
-                                            <f:repeatableDeleteButton/>
-                                        </td>
-                                    </tr>
-                                </table>
-                            </f:repeatable>
-                        </f:entry>
-                    </f:section>
-                    <f:section title="${%Watchdog}">
-                        <f:entry title="${%Connection watchdog timeout}"
-                                 help="/plugin/gerrit-trigger/help-ConnectionWatchdogTimeout.html">
-                            <f:textbox name="watchdogTimeoutMinutes"
-                                       value="${it.config.watchdogTimeoutMinutes}"
-                                       checkUrl="'${rootURL}/gerrit-trigger/nonNegativeIntegerCheck?value='+escape(this.value)"/>
-                        </f:entry>
-                        <f:optionalBlock name="watchdogExceptions" title="${%Connection watchdog exceptions}" checked="${it.config.exceptionData.enabled}">
-                            <f:entry title="${%Exception days}"
-                                     help="/plugin/gerrit-trigger/help-ConnectionWatchdogExceptionDays.html">
-                                <table>
-                                    <j:forEach var="helper" items="${it.generateHelper()}">
-                                        <tr>
-                                            <td>
-                                                ${helper.displayName}
-                                            </td>
-                                            <td>
-                                                <f:checkbox name="${helper.id}"
-                                                            checked="${helper.checked}"
-                                                            default="${false}"/>
-                                            </td>
-                                        </tr>
-                                    </j:forEach>
-                                </table>
-                            </f:entry>
-                            <f:entry title="${%Exception times}"
-                                     help="/plugin/gerrit-trigger/help-ConnectionWatchdogExceptionTimes.html">
-                                <f:repeatable var="t" items="${it.config.exceptionData.timesOfDay}"
-                                              name="watchdogExceptionTimes" add="${%Add time}" minimum="0"
-                                              header="">
-                                    <table>
-                                        <tr>
-                                            <td>
-                                                ${%From}
-                                            </td>
-                                            <td>
-                                                <f:textbox name="from"
-                                                           value="${h.appendIfNotNull(t.from.hourAsString,'','00')}:${h.appendIfNotNull(t.from.minuteAsString,'','00')}"
-                                                           checkUrl="'${rootURL}/gerrit-trigger/validTimeCheck?fromValue='+escape(Form.findMatchingInput(this,'from').value)
-                                                           +'&amp;toValue='+escape(Form.findMatchingInput(this, 'to').value)"/>
-                                            </td>
-                                        </tr>
-                                        <tr>
-                                            <td>
-                                                ${%To}
-                                            </td>
-                                            <td>
-                                                <f:textbox name="to"
-                                                           value="${h.appendIfNotNull(t.to.hourAsString,'','00')}:${h.appendIfNotNull(t.to.minuteAsString,'','01')}"
-                                                           checkUrl="'${rootURL}/gerrit-trigger/validTimeCheck?fromValue='+escape(Form.findMatchingInput(this,'from').value)
-                                                           +'&amp;toValue='+escape(Form.findMatchingInput(this, 'to').value)"/>
-                                            </td>
-                                        </tr>
-                                        <!--used to display the form validation error -->
-                                        <tr class="validation-error-area"><td/><td colspan="1" /></tr>
-                                        <tr>
-                                            <td>
-                                                <f:repeatableDeleteButton/>
-                                            </td>
-                                        </tr>
-                                    </table>
-                                </f:repeatable>
-                            </f:entry>
-                        </f:optionalBlock>
-                    </f:section>
-                </f:advanced>
-                <f:entry title="${%EnablePluginMessages}">
-                    <f:checkbox name="enablePluginMessages" checked="${it.enablePluginMessages}" default="true"/>
-                </f:entry>
-                <f:block>
-                    <f:submit value="${%Save}"/>
-                </f:block>
->>>>>>> f53092c1
-            </f:form>
-    -->
         </l:main-panel>
     </l:layout>
 </j:jelly>