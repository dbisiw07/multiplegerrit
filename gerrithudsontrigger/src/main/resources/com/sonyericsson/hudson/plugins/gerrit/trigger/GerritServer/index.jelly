<j:jelly xmlns:j="jelly:core" xmlns:st="jelly:stapler" xmlns:d="jelly:define" xmlns:l="/lib/layout"
         xmlns:t="/lib/hudson" xmlns:f="/lib/form" xmlns:i="jelly:fmt">
    <l:layout title="${%Gerrit Trigger plugin configuration}" norefresh="true" permission="${it.requiredPermission}">
        <l:side-panel>
            <l:tasks>
                <l:task icon="images/24x24/up.gif" href="${rootURL}/" title="${%Back to Dashboard}"/>
                <l:task icon="images/24x24/up.gif" href="${it.parentUrl}/" title="${%Back to Server List}"/>
            </l:tasks>
        </l:side-panel>
        <l:main-panel>
            <j:set var="instance" value="${it}"/>
            <j:set var="descriptor" value="${it.descriptor}"/>
            <j:set var="aMonitor" value="${it.getAdministrativeMonitor()}"/>
            <j:if test="${aMonitor.isActivated() and aMonitor.isEnabled()}">
                <st:include page="message.jelly" it="${aMonitor}" optional="true"/>
            </j:if>
            <f:form method="post" action="configSubmit" name="config">
<<<<<<< HEAD
                    <f:entry title="${%Name}"
                             help="/plugin/gerrit-trigger/help-GerritNewServerName.html">
                        <f:textbox name="name"
                                   value="${it.name}"
                                   checkUrl="'${rootURL}/${serverURL}/nameFreeCheck?value='+escape(this.value)"/>
                    </f:entry>
=======
                <f:section title="${%Gerrit Server}">
>>>>>>> 77d79143
                    <f:entry title="${%Hostname}"
                             help="/plugin/gerrit-trigger/help-GerritHostname.html">
                        <f:textbox name="gerritHostName"
                                   value="${it.config.gerritHostName}"
                                   default="${com.sonyericsson.hudson.plugins.gerrit.gerritevents.GerritDefaultValues.DEFAULT_GERRIT_HOSTNAME}"/>
                    </f:entry>
                    <f:entry title="${%Frontend URL}"
                             help="/plugin/gerrit-trigger/help-GerritFrontendUrl.html">
                        <f:textbox name="gerritFrontEndUrl"
                                   value="${it.config.gerritFrontEndUrl}"
                                   default="${com.sonyericsson.hudson.plugins.gerrit.gerritevents.GerritDefaultValues.DEFAULT_GERRIT_HOSTNAME}"
                                   checkUrl="'${rootURL}/gerrit-trigger/urlCheck?value='+escape(this.value)"/>
                    </f:entry>
                    <f:entry title="${%SSH Port}"
                             help="/plugin/gerrit-trigger/help-GerritSshPort.html">
                        <f:textbox name="gerritSshPort"
                                   value="${it.config.gerritSshPort}"
                                   default="${com.sonyericsson.hudson.plugins.gerrit.gerritevents.GerritDefaultValues.DEFAULT_GERRIT_SSH_PORT}"
                                   checkUrl="'${rootURL}/gerrit-trigger/positiveIntegerCheck?value='+escape(this.value)"/>
                    </f:entry>
                    <f:entry title="${%Proxy}"
                             help="/plugin/gerrit-trigger/help-GerritProxy.html">
                        <f:textbox name="gerritProxy"
                                   value="${it.config.gerritProxy}"
                                   default="${com.sonyericsson.hudson.plugins.gerrit.gerritevents.GerritDefaultValues.DEFAULT_GERRIT_PROXY}"/>
                    </f:entry>
                    <f:entry title="${%Username}"
                             help="/plugin/gerrit-trigger/help-GerritUserName.html">
                        <f:textbox name="gerritUserName"
                                   value="${it.config.gerritUserName}"
                                   default="${com.sonyericsson.hudson.plugins.gerrit.gerritevents.GerritDefaultValues.DEFAULT_GERRIT_USERNAME}"/>
                    </f:entry>
                    <f:entry title="${%E-mail}"
                             help="/plugin/gerrit-trigger/help-GerritEMail.html">
                        <f:textbox name="gerritEMail"
                                   value="${it.config.gerritEMail}"/>
                    </f:entry>
                    <f:entry title="${%SSH Keyfile}"
                             help="/plugin/gerrit-trigger/help-GerritKeyFile.html">
                        <f:textbox name="gerritAuthKeyFile"
                                   value="${it.config.gerritAuthKeyFile}"
                                   default="${com.sonyericsson.hudson.plugins.gerrit.gerritevents.GerritDefaultValues.DEFAULT_GERRIT_AUTH_KEY_FILE}"
                                   checkUrl="'${rootURL}/gerrit-trigger/validKeyFileCheck?value='+escape(this.value)"/>
                    </f:entry>
                    <f:entry title="${%SSH Keyfile Password}"
                             help="/plugin/gerrit-trigger/help-GerritKeyFilePassword.html">
                        <f:password name="gerritAuthKeyFilePassword"
                                    value="${it.config.gerritAuthKeyFilePassword}"
                                    default="${com.sonyericsson.hudson.plugins.gerrit.gerritevents.GerritDefaultValues.DEFAULT_GERRIT_AUTH_KEY_FILE_PASSWORD}"/>
                    </f:entry>
                    <f:entry title="${%Build Current Patches Only}"
                             help="/plugin/gerrit-trigger/help-GerritBuildCurrentPatchesOnly.html">
                        <f:checkbox name="gerritBuildCurrentPatchesOnly"
                                    checked="${it.config.gerritBuildCurrentPatchesOnly}"
                                    default="true"/>
                    </f:entry>
                    <f:validateButton title="${%Test Connection}"
                                      progress="${%Testing...}"
                                      method="testConnection"
                                      with="gerritHostName,gerritSshPort,gerritProxy,gerritUserName,gerritAuthKeyFile,gerritAuthKeyFilePassword"/>
                </f:section>
                <f:section title="${%Gerrit Reporting Values}">
                    <tr>
                        <td></td>
                        <td>
                            <div style="font-weight: bold; border-bottom: 1px solid black; margin-bottom: 0.2em; margin-top: 0.4em;">
                                ${%Verify}
                            </div>
                        </td>
                    </tr>
                    <f:entry title="${%Started}"
                             help="/plugin/gerrit-trigger/help-GerritBuildStartedVerified.html">
                        <f:textbox name="gerritBuildStartedVerifiedValue"
                                   value="${it.config.gerritBuildStartedVerifiedValue}"
                                   default="${com.sonyericsson.gerrithudsontrigger.config.Config.DEFAULT_GERRIT_BUILD_STARTED_VERIFIED_VALUE}"
                                   checkUrl="'${rootURL}/gerrit-trigger/integerCheck?value='+escape(this.value)"/>
                    </f:entry>
                    <f:entry title="${%Successful}"
                             help="/plugin/gerrit-trigger/help-GerritBuildSuccessfulVerified.html">
                        <f:textbox name="gerritBuildSuccessfulVerifiedValue"
                                   value="${it.config.gerritBuildSuccessfulVerifiedValue}"
                                   default="${com.sonyericsson.gerrithudsontrigger.config.Config.DEFAULT_GERRIT_BUILD_SUCCESSFUL_VERIFIED_VALUE}"
                                   checkUrl="'${rootURL}/gerrit-trigger/integerCheck?value='+escape(this.value)"/>
                    </f:entry>
                    <f:entry title="${%Failed}"
                             help="/plugin/gerrit-trigger/help-GerritBuildFailedVerified.html">
                        <f:textbox name="gerritBuildFailedVerifiedValue"
                                   value="${it.config.gerritBuildFailedVerifiedValue}"
                                   default="${com.sonyericsson.gerrithudsontrigger.config.Config.DEFAULT_GERRIT_BUILD_FAILURE_VERIFIED_VALUE}"
                                   checkUrl="'${rootURL}/gerrit-trigger/integerCheck?value='+escape(this.value)"/>
                    </f:entry>
                    <f:entry title="${%Unstable}"
                             help="/plugin/gerrit-trigger/help-GerritBuildUnstableVerified.html">
                        <f:textbox name="gerritBuildUnstableVerifiedValue"
                                   value="${it.config.gerritBuildUnstableVerifiedValue}"
                                   default="${com.sonyericsson.gerrithudsontrigger.config.Config.DEFAULT_GERRIT_BUILD_UNSTABLE_VERIFIED_VALUE}"
                                   checkUrl="'${rootURL}/gerrit-trigger/integerCheck?value='+escape(this.value)"/>
                    </f:entry>
                    <f:entry title="${%Not built}"
                             help="/plugin/gerrit-trigger/help-GerritBuildNotBuiltVerified.html">
                        <f:textbox name="gerritBuildNotBuiltVerifiedValue"
                                   value="${it.config.gerritBuildNotBuiltVerifiedValue}"
                                   default="${com.sonyericsson.gerrithudsontrigger.config.Config.DEFAULT_GERRIT_BUILD_NOT_BUILT_VERIFIED_VALUE}"
                                   checkUrl="'${rootURL}/gerrit-trigger/integerCheck?value='+escape(this.value)"/>
                    </f:entry>
                    <tr>
                        <td></td>
                        <td>
                            <div style="font-weight: bold; border-bottom: 1px solid black; margin-bottom: 0.2em; margin-top: 0.4em;">
                                ${%Code Review}
                            </div>
                        </td>
                    </tr>
                    <f:entry title="${%Started}"
                             help="/plugin/gerrit-trigger/help-GerritBuildStartedCodeReview.html">
                        <f:textbox name="gerritBuildStartedCodeReviewValue"
                                   value="${it.config.gerritBuildStartedCodeReviewValue}"
                                   default="${com.sonyericsson.gerrithudsontrigger.config.Config.DEFAULT_GERRIT_BUILD_STARTED_CODE_REVIEW_VALUE}"
                                   checkUrl="'${rootURL}/gerrit-trigger/integerCheck?value='+escape(this.value)"/>
                    </f:entry>
                    <f:entry title="${%Successful}"
                             help="/plugin/gerrit-trigger/help-GerritBuildSuccessfulCodeReview.html">
                        <f:textbox name="gerritBuildSuccessfulCodeReviewValue"
                                   value="${it.config.gerritBuildSuccessfulCodeReviewValue}"
                                   default="${com.sonyericsson.gerrithudsontrigger.config.Config.DEFAULT_GERRIT_BUILD_SUCCESSFUL_CODE_REVIEW_VALUE}"
                                   checkUrl="'${rootURL}/gerrit-trigger/integerCheck?value='+escape(this.value)"/>
                    </f:entry>
                    <f:entry title="${%Failed}"
                             help="/plugin/gerrit-trigger/help-GerritBuildFailedCodeReview.html">
                        <f:textbox name="gerritBuildFailedCodeReviewValue"
                                   value="${it.config.gerritBuildFailedCodeReviewValue}"
                                   default="${com.sonyericsson.gerrithudsontrigger.config.Config.DEFAULT_GERRIT_BUILD_FAILURE_CODE_REVIEW_VALUE}"
                                   checkUrl="'${rootURL}/gerrit-trigger/integerCheck?value='+escape(this.value)"/>
                    </f:entry>
                    <f:entry title="${%Unstable}"
                             help="/plugin/gerrit-trigger/help-GerritBuildUnstableCodeReview.html">
                        <f:textbox name="gerritBuildUnstableCodeReviewValue"
                                   value="${it.config.gerritBuildUnstableCodeReviewValue}"
                                   default="${com.sonyericsson.gerrithudsontrigger.config.Config.DEFAULT_GERRIT_BUILD_UNSTABLE_CODE_REVIEW_VALUE}"
                                   checkUrl="'${rootURL}/gerrit-trigger/integerCheck?value='+escape(this.value)"/>
                    </f:entry>
                    <f:entry title="${%Not built}"
                             help="/plugin/gerrit-trigger/help-GerritBuildNotBuiltCodeReview.html">
                        <f:textbox name="gerritBuildNotBuiltCodeReviewValue"
                                   value="${it.config.gerritBuildNotBuiltCodeReviewValue}"
                                   default="${com.sonyericsson.gerrithudsontrigger.config.Config.DEFAULT_GERRIT_BUILD_NOT_BUILT_CODE_REVIEW_VALUE}"
                                   checkUrl="'${rootURL}/gerrit-trigger/integerCheck?value='+escape(this.value)"/>
                    </f:entry>
                </f:section>
                <f:advanced>
                    <f:section title="${%Gerrit Verified Commands}">
                        <f:entry title="${%Started}"
                                 help="/plugin/gerrit-trigger/help-GerritVerifiedCmdBuildStarted.html">
                            <f:textbox name="gerritVerifiedCmdBuildStarted"
                                       value="${it.config.gerritCmdBuildStarted}"
                                       default="gerrit review &lt;CHANGE&gt;,&lt;PATCHSET&gt; --message 'Build Started &lt;BUILDURL&gt; &lt;STARTED_STATS&gt;' --verified &lt;VERIFIED&gt; --code-review &lt;CODE_REVIEW&gt;"/>
                        </f:entry>
                        <f:entry title="${%Successful}"
                                 help="/plugin/gerrit-trigger/help-GerritVerifiedCmdBuildSuccessful.html">
                            <f:textbox name="gerritVerifiedCmdBuildSuccessful"
                                       value="${it.config.gerritCmdBuildSuccessful}"
                                       default="gerrit review &lt;CHANGE&gt;,&lt;PATCHSET&gt; --message 'Build Successful &lt;BUILDS_STATS&gt;' --verified &lt;VERIFIED&gt; --code-review &lt;CODE_REVIEW&gt;"/>
                        </f:entry>
                        <f:entry title="${%Failed}"
                                 help="/plugin/gerrit-trigger/help-GerritVerifiedCmdBuildFailed.html">
                            <f:textbox name="gerritVerifiedCmdBuildFailed"
                                       value="${it.config.gerritCmdBuildFailed}"
                                       default="gerrit review &lt;CHANGE&gt;,&lt;PATCHSET&gt; --message 'Build Failed &lt;BUILDS_STATS&gt;' --verified &lt;VERIFIED&gt; --code-review &lt;CODE_REVIEW&gt;"/>
                        </f:entry>
                        <f:entry title="${%Unstable}"
                                 help="/plugin/gerrit-trigger/help-GerritVerifiedCmdBuildUnstable.html">
                            <f:textbox name="gerritVerifiedCmdBuildUnstable"
                                       value="${it.config.gerritCmdBuildUnstable}"
                                       default="gerrit review &lt;CHANGE&gt;,&lt;PATCHSET&gt; --message 'Build Unstable &lt;BUILDS_STATS&gt;' --verified &lt;VERIFIED&gt; --code-review &lt;CODE_REVIEW&gt;"/>
                        </f:entry>
                        <f:entry title="${%Not built}"
                                 help="/plugin/gerrit-trigger/help-GerritVerifiedCmdBuildNotBuilt.html">
                            <f:textbox name="gerritVerifiedCmdBuildNotBuilt"
                                       value="${it.config.gerritCmdBuildNotBuilt}"
                                       default="gerrit review &lt;CHANGE&gt;,&lt;PATCHSET&gt; --message 'No Builds Executed &lt;BUILDS_STATS&gt;' --verified &lt;VERIFIED&gt; --code-review &lt;CODE_REVIEW&gt;"/>
                        </f:entry>
                    </f:section>
                    <f:section title="${%Misc.}">
                        <f:entry title="${%Nr of Receiving Worker Threads}"
                                 help="/plugin/gerrit-trigger/help-ReceivingEventWorkerThreads.html">
                            <f:textbox name="numberOfReceivingWorkerThreads"
                                       value="${it.config.numberOfReceivingWorkerThreads}"
                                       default="${com.sonyericsson.hudson.plugins.gerrit.gerritevents.GerritDefaultValues.DEFAULT_NR_OF_RECEIVING_WORKER_THREADS}"/>
                        </f:entry>
                        <f:entry title="${%Nr of Sending Worker Threads}"
                                 help="/plugin/gerrit-trigger/help-SendingWorkerThreads.html">
                            <f:textbox name="numberOfSendingWorkerThreads"
                                       value="${it.config.numberOfSendingWorkerThreads}"
                                       default="${com.sonyericsson.hudson.plugins.gerrit.gerritevents.GerritDefaultValues.DEFAULT_NR_OF_SENDING_WORKER_THREADS}"/>
                        </f:entry>
                        <f:entry title="${%Build Schedule Delay}"
                                 help="/plugin/gerrit-trigger/help-BuildScheduleDelay.html">
                            <f:textbox name="buildScheduleDelay"
                                       value="${it.config.buildScheduleDelay}"
                                       default="${com.sonyericsson.hudson.plugins.gerrit.gerritevents.GerritDefaultValues.DEFAULT_BUILD_SCHEDULE_DELAY}"
                                       checkUrl="'${rootURL}/gerrit-trigger/positiveIntegerCheck?value='+escape(this.value)"/>
                        </f:entry>
                        <f:entry title="${%Dynamic Config Refresh Interval}"
                                 help="/plugin/gerrit-trigger/help-DynamicTriggerConfigRefreshInterval.html">
                            <f:textbox name="dynamicConfigRefreshInterval"
                                       value="${it.config.dynamicConfigRefreshInterval}"
                                       default="${com.sonyericsson.hudson.plugins.gerrit.gerritevents.GerritDefaultValues.DEFAULT_DYNAMIC_CONFIG_REFRESH_INTERVAL}"
                                       checkUrl="'${rootURL}/gerrit-trigger/dynamicConfigRefreshCheck?value='+escape(this.value)"/>
                        </f:entry>
                        <f:entry title="${%Enable Manual Trigger}"
                                 help="/plugin/gerrit-trigger/help-EnableManualTrigger.html">
                            <f:checkbox name="enableManualTrigger"
                                        checked="${it.config.enableManualTrigger}"
                                        default="${true}"/>
                        </f:entry>
                        <f:entry title="${%Verdict categories}">
                            <f:repeatable var="v" items="${it.config.categories}" name="verdictCategories"
                                          add="${%Add Verdict Category}" minimum="0" header="">
                                <table>
                                    <tr>
                                        <td>
                                            ${%Verdict value}
                                        </td>
                                        <td>
                                            <f:textbox name="verdictValue" value="${v.verdictValue}"/>
                                        </td>
                                    </tr>
                                    <tr>
                                        <td>
                                            ${%Verdict description}
                                        </td>
                                        <td>
                                            <f:textbox name="verdictDescription" value="${v.verdictDescription}"/>
                                        </td>
                                    </tr>
                                    <tr>
                                        <td>
                                            <f:repeatableDeleteButton/>
                                        </td>
                                    </tr>
                                </table>
                            </f:repeatable>
                        </f:entry>
                    </f:section>
                    <f:section title="${%Watchdog}">
                        <f:entry title="${%Connection watchdog timeout}"
                                 help="/plugin/gerrit-trigger/help-ConnectionWatchdogTimeout.html">
                            <f:textbox name="watchdogTimeoutMinutes"
                                       value="${it.config.watchdogTimeoutMinutes}"
                                       checkUrl="'${rootURL}/gerrit-trigger/nonNegativeIntegerCheck?value='+escape(this.value)"/>
                        </f:entry>
                        <f:optionalBlock name="watchdogExceptions" title="${%Connection watchdog exceptions}" checked="${it.config.exceptionData.enabled}">
                            <f:entry title="${%Exception days}"
                                     help="/plugin/gerrit-trigger/help-ConnectionWatchdogExceptionDays.html">
                                <table>
                                    <j:forEach var="helper" items="${it.generateHelper()}">
                                        <tr>
                                            <td>
                                                ${helper.displayName}
                                            </td>
                                            <td>
                                                <f:checkbox name="${helper.id}"
                                                            checked="${helper.checked}"
                                                            default="${false}"/>
                                            </td>
                                        </tr>
                                    </j:forEach>
                                </table>
                            </f:entry>
                            <f:entry title="${%Exception times}"
                                     help="/plugin/gerrit-trigger/help-ConnectionWatchdogExceptionTimes.html">
                                <f:repeatable var="t" items="${it.config.exceptionData.timesOfDay}"
                                              name="watchdogExceptionTimes" add="${%Add time}" minimum="0"
                                              header="">
                                    <table>
                                        <tr>
                                            <td>
                                                ${%From}
                                            </td>
                                            <td>
                                                <f:textbox name="from"
                                                           value="${h.appendIfNotNull(t.from.hourAsString,'','00')}:${h.appendIfNotNull(t.from.minuteAsString,'','00')}"
                                                           checkUrl="'${rootURL}/gerrit-trigger/validTimeCheck?fromValue='+escape(Form.findMatchingInput(this,'from').value)
                                                           +'&amp;toValue='+escape(Form.findMatchingInput(this, 'to').value)"/>
                                            </td>
                                        </tr>
                                        <tr>
                                            <td>
                                                ${%To}
                                            </td>
                                            <td>
                                                <f:textbox name="to"
                                                           value="${h.appendIfNotNull(t.to.hourAsString,'','00')}:${h.appendIfNotNull(t.to.minuteAsString,'','01')}"
                                                           checkUrl="'${rootURL}/gerrit-trigger/validTimeCheck?fromValue='+escape(Form.findMatchingInput(this,'from').value)
                                                           +'&amp;toValue='+escape(Form.findMatchingInput(this, 'to').value)"/>
                                            </td>
                                        </tr>
                                        <!--used to display the form validation error -->
                                        <tr class="validation-error-area"><td/><td colspan="1" /></tr>
                                        <tr>
                                            <td>
                                                <f:repeatableDeleteButton/>
                                            </td>
                                        </tr>
                                    </table>
                                </f:repeatable>
                            </f:entry>
                        </f:optionalBlock>
                    </f:section>
                </f:advanced>
                <f:entry title="${%EnablePluginMessages}">
                    <f:checkbox name="enablePluginMessages" checked="${it.enablePluginMessages}" default="true"/>
                </f:entry>
                <f:block>
                    <f:submit value="${%Save}"/>
                </f:block>
            </f:form>            
                <div style="width: 250px; border: 1px solid black; margin-top: 15px; float: center; text-align: center;"
                     align="center">
                    <f:form method="post" action="connectionSubmit" name="control">
                        <f:section title="Control">
                            <f:entry>
                                <f:submit name="button" value="${%Start}"/>
                                <f:submit name="button" value="${%Stop}"/>
                                <f:submit name="button" value="${%Restart}"/>
                            </f:entry>
                            <f:entry>
                                <div style="font-weight: bold; margin-bottom: 0.2em; margin-top:0.6em; text-align: center;" align="center">
                                    ${it.connectionResponse}
                                </div>
                            </f:entry>
                        </f:section>
                    </f:form>
                </div>
        </l:main-panel>
    </l:layout>
</j:jelly><|MERGE_RESOLUTION|>--- conflicted
+++ resolved
@@ -15,16 +15,12 @@
                 <st:include page="message.jelly" it="${aMonitor}" optional="true"/>
             </j:if>
             <f:form method="post" action="configSubmit" name="config">
-<<<<<<< HEAD
                     <f:entry title="${%Name}"
                              help="/plugin/gerrit-trigger/help-GerritNewServerName.html">
                         <f:textbox name="name"
                                    value="${it.name}"
                                    checkUrl="'${rootURL}/${serverURL}/nameFreeCheck?value='+escape(this.value)"/>
                     </f:entry>
-=======
-                <f:section title="${%Gerrit Server}">
->>>>>>> 77d79143
                     <f:entry title="${%Hostname}"
                              help="/plugin/gerrit-trigger/help-GerritHostname.html">
                         <f:textbox name="gerritHostName"
